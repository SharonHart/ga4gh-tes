--- conflicted
+++ resolved
@@ -1,8 +1,2 @@
-<<<<<<< HEAD
-﻿global using Microsoft.VisualStudio.TestTools.UnitTesting;
-=======
-﻿// Copyright (c) Microsoft Corporation.
-// Licensed under the MIT License.
-
-global using Microsoft.VisualStudio.TestTools.UnitTesting;
->>>>>>> eaf3b400
+// Copyright (c) Microsoft Corporation.
+// Licensed under the MIT License.