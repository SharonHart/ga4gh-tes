--- conflicted
+++ resolved
@@ -27,11 +27,7 @@
 
   <ItemGroup>
     <PackageReference Include="Azure.Identity" Version="1.8.2" />
-<<<<<<< HEAD
-    <PackageReference Include="Azure.ResourceManager" Version="1.4.0" />
-=======
     <PackageReference Include="Azure.ResourceManager.Network" Version="1.2.0" />
->>>>>>> eaf3b400
     <PackageReference Include="Azure.Security.KeyVault.Secrets" Version="4.4.0" />
     <PackageReference Include="KubernetesClient" Version="10.1.4" />
     <PackageReference Include="Microsoft.ApplicationInsights.AspNetCore" Version="2.21.0" />
