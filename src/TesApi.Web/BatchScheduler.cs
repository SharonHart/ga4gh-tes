﻿// Copyright (c) Microsoft Corporation.
// Licensed under the MIT License.

using System;
using System.Collections.Generic;
using System.IO;
using System.Linq;
using System.Text;
using System.Text.RegularExpressions;
using System.Threading;
using System.Threading.Tasks;
using Microsoft.Azure.Batch;
using Microsoft.Azure.Batch.Common;
using Microsoft.Extensions.Logging;
using Microsoft.Extensions.Options;
using Microsoft.WindowsAzure.Storage.Blob;
using Newtonsoft.Json;
using Tes.Extensions;
using Tes.Models;
using Tes.Runner.Models;
using TesApi.Web.Extensions;
using TesApi.Web.Management;
using TesApi.Web.Management.Models.Quotas;
using TesApi.Web.Storage;
using BatchModels = Microsoft.Azure.Management.Batch.Models;
using TesException = Tes.Models.TesException;
using TesFileType = Tes.Models.TesFileType;
using TesInput = Tes.Models.TesInput;
using TesOutput = Tes.Models.TesOutput;
using TesResources = Tes.Models.TesResources;
using TesState = Tes.Models.TesState;
using TesTask = Tes.Models.TesTask;
using VirtualMachineInformation = Tes.Models.VirtualMachineInformation;

namespace TesApi.Web
{
    /// <summary>
    /// Orchestrates <see cref="Tes.Models.TesTask"/>s on Azure Batch
    /// </summary>
    public partial class BatchScheduler : IBatchScheduler
    {
        internal const string PoolHostName = "CoA-TES-HostName";
        internal const string PoolIsDedicated = "CoA-TES-IsDedicated";

        [GeneratedRegex("[^\\?.]*(\\?.*)")]
        private static partial Regex GetQueryStringRegex();

        private const string AzureSupportUrl = "https://portal.azure.com/#blade/Microsoft_Azure_Support/HelpAndSupportBlade/newsupportrequest";
        private const int PoolKeyLength = 55; // 64 max pool name length - 9 chars generating unique pool names
        private const int DefaultCoreCount = 1;
        private const int DefaultMemoryGb = 2;
        private const int DefaultDiskGb = 10;
        private const string CromwellPathPrefix = "/cromwell-executions";
        private const string TesExecutionsPathPrefix = "/tes-internal";
        private const string CromwellScriptFileName = "script";
        private const string BatchScriptFileName = "batch_script";
        private const string UploadFilesScriptFileName = "upload_files_script";
        private const string DownloadFilesScriptFileName = "download_files_script";
        private const string UploadMetricsScriptFileName = "upload_metrics_script";
        private const string StartTaskScriptFilename = "start-task.sh";
        private const string NodeTaskRunnerFilename = "tRunner";
        private const string NodeRunnerTaskInfoFilename = "TesTask.json";
        private const string NodeTaskRunnerMD5HashFilename = "TRunnerMD5Hash.txt";
        private static readonly Regex queryStringRegex = GetQueryStringRegex();
        private readonly string dockerInDockerImageName;
        private readonly string cromwellDrsLocalizerImageName;
        private readonly ILogger logger;
        private readonly IAzureProxy azureProxy;
        private readonly IStorageAccessProvider storageAccessProvider;
        private readonly IBatchQuotaVerifier quotaVerifier;
        private readonly IBatchSkuInformationProvider skuInformationProvider;
        private readonly List<TesTaskStateTransition> tesTaskStateTransitions;
        private readonly bool usePreemptibleVmsOnly;
        private readonly string batchNodesSubnetId;
        private readonly bool disableBatchNodesPublicIpAddress;
        private readonly bool enableBatchAutopool;
        private readonly BatchNodeInfo gen2BatchNodeInfo;
        private readonly BatchNodeInfo gen1BatchNodeInfo;
        private readonly string marthaUrl;
        private readonly string marthaKeyVaultName;
        private readonly string marthaSecretName;
        private readonly string defaultStorageAccountName;
        private readonly string globalStartTaskPath;
        private readonly string globalManagedIdentity;
        private readonly ContainerRegistryProvider containerRegistryProvider;
        private readonly string batchPrefix;
        private readonly IBatchPoolFactory _batchPoolFactory;
        private readonly string[] taskRunScriptContent;
        private readonly string[] taskCleanupScriptContent;
        private readonly IAllowedVmSizesService allowedVmSizesService;

        private HashSet<string> onlyLogBatchTaskStateOnce = new();

        /// <summary>
        /// Orchestrates <see cref="Tes.Models.TesTask"/>s on Azure Batch
        /// </summary>
        /// <param name="logger">Logger <see cref="ILogger"/></param>
        /// <param name="batchGen1Options">Configuration of <see cref="Options.BatchImageGeneration1Options"/></param>
        /// <param name="batchGen2Options">Configuration of <see cref="Options.BatchImageGeneration2Options"/></param>
        /// <param name="marthaOptions">Configuration of <see cref="Options.MarthaOptions"/></param>
        /// <param name="storageOptions">Configuration of <see cref="Options.StorageOptions"/></param>
        /// <param name="batchImageNameOptions">Configuration of <see cref="Options.BatchImageNameOptions"/></param>
        /// <param name="batchNodesOptions">Configuration of <see cref="Options.BatchNodesOptions"/></param>
        /// <param name="batchSchedulingOptions">Configuration of <see cref="Options.BatchSchedulingOptions"/></param>
        /// <param name="azureProxy">Azure proxy <see cref="IAzureProxy"/></param>
        /// <param name="storageAccessProvider">Storage access provider <see cref="IStorageAccessProvider"/></param>
        /// <param name="quotaVerifier">Quota verifier <see cref="IBatchQuotaVerifier"/>></param>
        /// <param name="skuInformationProvider">Sku information provider <see cref="IBatchSkuInformationProvider"/></param>
        /// <param name="containerRegistryProvider">Container registry information <see cref="ContainerRegistryProvider"/></param>
        /// <param name="poolFactory">Batch pool factory <see cref="IBatchPoolFactory"/></param>
        /// <param name="allowedVmSizesService">Service to get allowed vm sizes.</param>
        public BatchScheduler(
            ILogger<BatchScheduler> logger,
            IOptions<Options.BatchImageGeneration1Options> batchGen1Options,
            IOptions<Options.BatchImageGeneration2Options> batchGen2Options,
            IOptions<Options.MarthaOptions> marthaOptions,
            IOptions<Options.StorageOptions> storageOptions,
            IOptions<Options.BatchImageNameOptions> batchImageNameOptions,
            IOptions<Options.BatchNodesOptions> batchNodesOptions,
            IOptions<Options.BatchSchedulingOptions> batchSchedulingOptions,
            IAzureProxy azureProxy,
            IStorageAccessProvider storageAccessProvider,
            IBatchQuotaVerifier quotaVerifier,
            IBatchSkuInformationProvider skuInformationProvider,
            ContainerRegistryProvider containerRegistryProvider,
            IBatchPoolFactory poolFactory,
            IAllowedVmSizesService allowedVmSizesService)
        {
            ArgumentNullException.ThrowIfNull(logger);
            ArgumentNullException.ThrowIfNull(azureProxy);
            ArgumentNullException.ThrowIfNull(storageAccessProvider);
            ArgumentNullException.ThrowIfNull(quotaVerifier);
            ArgumentNullException.ThrowIfNull(skuInformationProvider);
            ArgumentNullException.ThrowIfNull(containerRegistryProvider);
            ArgumentNullException.ThrowIfNull(poolFactory);

            this.logger = logger;
            this.azureProxy = azureProxy;
            this.storageAccessProvider = storageAccessProvider;
            this.quotaVerifier = quotaVerifier;
            this.skuInformationProvider = skuInformationProvider;
            this.containerRegistryProvider = containerRegistryProvider;

            this.usePreemptibleVmsOnly = batchSchedulingOptions.Value.UsePreemptibleVmsOnly;
            this.batchNodesSubnetId = batchNodesOptions.Value.SubnetId;
            this.dockerInDockerImageName = batchImageNameOptions.Value.Docker;
            if (string.IsNullOrWhiteSpace(this.dockerInDockerImageName)) { this.dockerInDockerImageName = Options.BatchImageNameOptions.DefaultDocker; }
            this.cromwellDrsLocalizerImageName = marthaOptions.Value.CromwellDrsLocalizer;
            if (string.IsNullOrWhiteSpace(this.cromwellDrsLocalizerImageName)) { this.cromwellDrsLocalizerImageName = Options.MarthaOptions.DefaultCromwellDrsLocalizer; }
            this.disableBatchNodesPublicIpAddress = batchNodesOptions.Value.DisablePublicIpAddress;
            this.enableBatchAutopool = batchSchedulingOptions.Value.UseLegacyAutopools;
            this.defaultStorageAccountName = storageOptions.Value.DefaultAccountName;
            this.marthaUrl = marthaOptions.Value.Url;
            this.marthaKeyVaultName = marthaOptions.Value.KeyVaultName;
            this.marthaSecretName = marthaOptions.Value.SecretName;
            this.globalStartTaskPath = StandardizeStartTaskPath(batchNodesOptions.Value.GlobalStartTask, this.defaultStorageAccountName);
            this.globalManagedIdentity = batchNodesOptions.Value.GlobalManagedIdentity;
            this.allowedVmSizesService = allowedVmSizesService;

            if (!this.enableBatchAutopool)
            {
                _batchPoolFactory = poolFactory;
                batchPrefix = batchSchedulingOptions.Value.Prefix;
                logger.LogInformation("BatchPrefix: {BatchPrefix}", batchPrefix);
                taskRunScriptContent = File.ReadAllLines(Path.Combine(AppContext.BaseDirectory, "scripts/task-run.sh"));
                taskCleanupScriptContent = File.ReadAllLines(Path.Combine(AppContext.BaseDirectory, "scripts/clean-executor.sh"));
            }

            this.gen2BatchNodeInfo = new BatchNodeInfo
            {
                BatchImageOffer = batchGen2Options.Value.Offer,
                BatchImagePublisher = batchGen2Options.Value.Publisher,
                BatchImageSku = batchGen2Options.Value.Sku,
                BatchImageVersion = batchGen2Options.Value.Version,
                BatchNodeAgentSkuId = batchGen2Options.Value.NodeAgentSkuId
            };

            this.gen1BatchNodeInfo = new BatchNodeInfo
            {
                BatchImageOffer = batchGen1Options.Value.Offer,
                BatchImagePublisher = batchGen1Options.Value.Publisher,
                BatchImageSku = batchGen1Options.Value.Sku,
                BatchImageVersion = batchGen1Options.Value.Version,
                BatchNodeAgentSkuId = batchGen1Options.Value.NodeAgentSkuId
            };

            logger.LogInformation($"usePreemptibleVmsOnly: {usePreemptibleVmsOnly}");

            static bool tesTaskIsQueuedInitializingOrRunning(TesTask tesTask) => tesTask.State == TesState.QUEUEDEnum || tesTask.State == TesState.INITIALIZINGEnum || tesTask.State == TesState.RUNNINGEnum;
            static bool tesTaskIsInitializingOrRunning(TesTask tesTask) => tesTask.State == TesState.INITIALIZINGEnum || tesTask.State == TesState.RUNNINGEnum;
            static bool tesTaskIsQueuedOrInitializing(TesTask tesTask) => tesTask.State == TesState.QUEUEDEnum || tesTask.State == TesState.INITIALIZINGEnum;
            static bool tesTaskIsQueued(TesTask tesTask) => tesTask.State == TesState.QUEUEDEnum;
            static bool tesTaskCancellationRequested(TesTask tesTask) => tesTask.State == TesState.CANCELEDEnum && tesTask.IsCancelRequested;

            static void SetTaskStateAndLog(TesTask tesTask, TesState newTaskState, CombinedBatchTaskInfo batchInfo)
            {
                tesTask.State = newTaskState;

                var tesTaskLog = tesTask.GetOrAddTesTaskLog();
                var tesTaskExecutorLog = tesTaskLog.GetOrAddExecutorLog();

                tesTaskLog.BatchNodeMetrics = batchInfo.BatchNodeMetrics;
                tesTaskLog.CromwellResultCode = batchInfo.CromwellRcCode;
                tesTaskLog.EndTime = DateTime.UtcNow;
                tesTaskExecutorLog.StartTime = batchInfo.BatchTaskStartTime;
                tesTaskExecutorLog.EndTime = batchInfo.BatchTaskEndTime;
                tesTaskExecutorLog.ExitCode = batchInfo.BatchTaskExitCode;

                // Only accurate when the task completes successfully, otherwise it's the Batch time as reported from Batch
                // TODO this could get large; why?
                //var timefromCoAScriptCompletionToBatchTaskDetectedComplete = tesTaskLog.EndTime - tesTaskExecutorLog.EndTime;

                tesTask.SetFailureReason(batchInfo.FailureReason);

                if (batchInfo.SystemLogItems is not null)
                {
                    tesTask.AddToSystemLog(batchInfo.SystemLogItems);
                }
                else if (!string.IsNullOrWhiteSpace(batchInfo.AlternateSystemLogItem))
                {
                    tesTask.AddToSystemLog(new[] { batchInfo.AlternateSystemLogItem });
                }
            }

            async Task SetTaskCompleted(TesTask tesTask, CombinedBatchTaskInfo batchInfo, CancellationToken cancellationToken)
            {
                await DeleteBatchTaskAndOrJobAndOrPoolIfExists(azureProxy, tesTask, batchInfo, cancellationToken);
                SetTaskStateAndLog(tesTask, TesState.COMPLETEEnum, batchInfo);
            }

            async Task SetTaskExecutorError(TesTask tesTask, CombinedBatchTaskInfo batchInfo, CancellationToken cancellationToken)
            {
                await DeleteBatchTaskAndOrJobAndOrPoolIfExists(azureProxy, tesTask, batchInfo, cancellationToken);
                SetTaskStateAndLog(tesTask, TesState.EXECUTORERROREnum, batchInfo);
            }

            async Task SetTaskSystemError(TesTask tesTask, CombinedBatchTaskInfo batchInfo, CancellationToken cancellationToken)
            {
                await DeleteBatchTaskAndOrJobAndOrPoolIfExists(azureProxy, tesTask, batchInfo, cancellationToken);
                SetTaskStateAndLog(tesTask, TesState.SYSTEMERROREnum, batchInfo);
            }

            async Task DeleteBatchJobAndSetTaskStateAsync(TesTask tesTask, TesState newTaskState, CombinedBatchTaskInfo batchInfo, CancellationToken cancellationToken)
            {
                await DeleteBatchJobOrTaskAsync(tesTask, batchInfo.Pool, cancellationToken);
                await azureProxy.DeleteBatchPoolIfExistsAsync(tesTask.Id, cancellationToken);
                SetTaskStateAndLog(tesTask, newTaskState, batchInfo);
            }

            Task DeleteBatchJobAndSetTaskExecutorErrorAsync(TesTask tesTask, CombinedBatchTaskInfo batchInfo, CancellationToken cancellationToken) => DeleteBatchJobAndSetTaskStateAsync(tesTask, TesState.EXECUTORERROREnum, batchInfo, cancellationToken);
            Task DeleteBatchJobAndSetTaskSystemErrorAsync(TesTask tesTask, CombinedBatchTaskInfo batchInfo, CancellationToken cancellationToken) => DeleteBatchJobAndSetTaskStateAsync(tesTask, TesState.SYSTEMERROREnum, batchInfo, cancellationToken);

            Task DeleteBatchJobAndRequeueTaskAsync(TesTask tesTask, CombinedBatchTaskInfo batchInfo, CancellationToken cancellationToken)
                => ++tesTask.ErrorCount > 3
                    ? AddSystemLogAndDeleteBatchJobAndSetTaskExecutorErrorAsync(tesTask, batchInfo, "System Error: Retry count exceeded.", cancellationToken)
                    : DeleteBatchJobAndSetTaskStateAsync(tesTask, TesState.QUEUEDEnum, batchInfo, cancellationToken);

            Task AddSystemLogAndDeleteBatchJobAndSetTaskExecutorErrorAsync(TesTask tesTask, CombinedBatchTaskInfo batchInfo, string alternateSystemLogItem, CancellationToken cancellationToken)
            {
                batchInfo.SystemLogItems ??= Enumerable.Empty<string>().Append(alternateSystemLogItem);
                return DeleteBatchJobAndSetTaskExecutorErrorAsync(tesTask, batchInfo, cancellationToken);
            }

            async Task CancelTaskAsync(TesTask tesTask, CombinedBatchTaskInfo batchInfo, CancellationToken cancellationToken)
            {
                await DeleteBatchJobOrTaskAsync(tesTask, batchInfo.Pool, cancellationToken);
                await azureProxy.DeleteBatchPoolIfExistsAsync(tesTask.Id, cancellationToken);
                tesTask.IsCancelRequested = false;
            }

            Task HandlePreemptedNodeAsync(TesTask tesTask, CombinedBatchTaskInfo batchInfo, CancellationToken cancellationToken)
            {
                if (enableBatchAutopool)
                {
                    return DeleteBatchJobAndRequeueTaskAsync(tesTask, batchInfo, cancellationToken);
                }
                else
                {
                    logger.LogInformation("The TesTask {TesTask}'s node was preempted. It will be automatically rescheduled.", tesTask.Id);
                    return Task.FromResult(false);
                }
            }

            tesTaskStateTransitions = new List<TesTaskStateTransition>()
            {
                new TesTaskStateTransition(tesTaskCancellationRequested, batchTaskState: null, alternateSystemLogItem: null, CancelTaskAsync),
                new TesTaskStateTransition(tesTaskIsQueued, BatchTaskState.JobNotFound, alternateSystemLogItem: null, (tesTask, _, ct) => AddBatchTaskAsync(tesTask, ct)),
                new TesTaskStateTransition(tesTaskIsQueued, BatchTaskState.MissingBatchTask, alternateSystemLogItem: null, (tesTask, batchInfo, ct) => enableBatchAutopool ? DeleteBatchJobAndRequeueTaskAsync(tesTask, batchInfo, ct) : AddBatchTaskAsync(tesTask, ct)),
                new TesTaskStateTransition(tesTaskIsQueued, BatchTaskState.Initializing, alternateSystemLogItem: null, (tesTask, _) => tesTask.State = TesState.INITIALIZINGEnum),
                new TesTaskStateTransition(tesTaskIsQueuedOrInitializing, BatchTaskState.NodeAllocationFailed, alternateSystemLogItem: null, DeleteBatchJobAndRequeueTaskAsync),
                new TesTaskStateTransition(tesTaskIsQueuedOrInitializing, BatchTaskState.Running, alternateSystemLogItem: null, (tesTask, _) => tesTask.State = TesState.RUNNINGEnum),
                new TesTaskStateTransition(tesTaskIsQueuedInitializingOrRunning, BatchTaskState.MoreThanOneActiveJobOrTaskFound, BatchTaskState.MoreThanOneActiveJobOrTaskFound.ToString(), DeleteBatchJobAndSetTaskSystemErrorAsync),
                new TesTaskStateTransition(tesTaskIsQueuedInitializingOrRunning, BatchTaskState.CompletedSuccessfully, alternateSystemLogItem: null, SetTaskCompleted),
                new TesTaskStateTransition(tesTaskIsQueuedInitializingOrRunning, BatchTaskState.CompletedWithErrors, "Please open an issue. There should have been an error reported here.", SetTaskExecutorError),
                new TesTaskStateTransition(tesTaskIsQueuedInitializingOrRunning, BatchTaskState.ActiveJobWithMissingAutoPool, alternateSystemLogItem: null, DeleteBatchJobAndRequeueTaskAsync),
                new TesTaskStateTransition(tesTaskIsQueuedInitializingOrRunning, BatchTaskState.NodeFailedDuringStartupOrExecution, "Please open an issue. There should have been an error reported here.", DeleteBatchJobAndSetTaskExecutorErrorAsync),
                new TesTaskStateTransition(tesTaskIsQueuedInitializingOrRunning, BatchTaskState.NodeUnusable, "Please open an issue. There should have been an error reported here.", DeleteBatchJobAndSetTaskExecutorErrorAsync),
                new TesTaskStateTransition(tesTaskIsInitializingOrRunning, BatchTaskState.JobNotFound, BatchTaskState.JobNotFound.ToString(), SetTaskSystemError),
                new TesTaskStateTransition(tesTaskIsInitializingOrRunning, BatchTaskState.MissingBatchTask, BatchTaskState.MissingBatchTask.ToString(), DeleteBatchJobAndSetTaskSystemErrorAsync),
                new TesTaskStateTransition(tesTaskIsInitializingOrRunning, BatchTaskState.NodePreempted, alternateSystemLogItem: null, HandlePreemptedNodeAsync)
            };
        }

        private Task DeleteBatchJobOrTaskAsync(TesTask tesTask, PoolInformation poolInformation, CancellationToken cancellationToken)
            => enableBatchAutopool ? azureProxy.DeleteBatchJobAsync(tesTask.Id, cancellationToken) : poolInformation is null || poolInformation.PoolId is null ? WarnWhenUnableToFindPoolToDeleteTask(tesTask) : azureProxy.DeleteBatchTaskAsync(tesTask.Id, poolInformation, cancellationToken);

        private Task WarnWhenUnableToFindPoolToDeleteTask(TesTask tesTask)
        {
            logger.LogWarning("Unable to delete batch task for task {TesTask} because of missing pool/job information.", tesTask.Id);
            tesTask.SetWarning("Unable to delete batch task because of missing pool/job information.");
            return Task.CompletedTask;
        }

        private async Task DeleteBatchTaskAndOrJobAndOrPoolIfExists(IAzureProxy azureProxy, TesTask tesTask, CombinedBatchTaskInfo batchInfo, CancellationToken cancellationToken)
        {
            var batchDeletionExceptions = new List<Exception>();

            try
            {
                await DeleteBatchJobOrTaskAsync(tesTask, batchInfo.Pool, cancellationToken);
            }
            catch (Exception exc)
            {
                logger.LogError(exc, $"Exception deleting batch task or job with tesTask.Id: {tesTask?.Id}");
                batchDeletionExceptions.Add(exc);
            }

            if (enableBatchAutopool)
            {
                try
                {
                    await azureProxy.DeleteBatchPoolIfExistsAsync(tesTask.Id, cancellationToken);
                }
                catch (Exception exc)
                {
                    logger.LogError(exc, $"Exception deleting batch pool with tesTask.Id: {tesTask?.Id}");
                    batchDeletionExceptions.Add(exc);
                }
            }

            if (batchDeletionExceptions.Any())
            {
                throw new AggregateException(batchDeletionExceptions);
            }
        }

        /// <inheritdoc/>
        public IAsyncEnumerable<CloudPool> GetCloudPools(CancellationToken cancellationToken)
            => azureProxy.GetActivePoolsAsync(batchPrefix);

        /// <inheritdoc/>
        public async Task LoadExistingPoolsAsync(CancellationToken cancellationToken)
        {
            if (!enableBatchAutopool)
            {
                await foreach (var cloudPool in GetCloudPools(cancellationToken))
                {
                    try
                    {
                        var batchPool = _batchPoolFactory.CreateNew();
                        await batchPool.AssignPoolAsync(cloudPool, cancellationToken);
                    }
                    catch (Exception exc)
                    {
                        logger.LogError(exc, "When retrieving previously created batch pools and jobs, there were one or more failures when trying to access batch pool {PoolId} or its associated job.", cloudPool.Id);
                    }
                }
            }
        }

        /// <inheritdoc/>
        public async Task UploadTaskRunnerIfNeeded(CancellationToken cancellationToken)
        {
            var blobUri = new Uri(await storageAccessProvider.MapLocalPathToSasUrlAsync($"/{defaultStorageAccountName}{TesExecutionsPathPrefix}/{NodeTaskRunnerFilename}", cancellationToken, true));
            var blobProperties = await azureProxy.GetBlobPropertiesAsync(blobUri, cancellationToken);
            if (!(await File.ReadAllTextAsync(Path.Combine(AppContext.BaseDirectory, $"scripts/{NodeTaskRunnerMD5HashFilename}"), cancellationToken)).Trim().Equals(blobProperties?.ContentMD5, StringComparison.OrdinalIgnoreCase))
            {
                await azureProxy.UploadBlobFromFileAsync(blobUri, $"scripts/{NodeTaskRunnerFilename}", cancellationToken);
            }
        }

        /// <summary>
        /// Iteratively manages execution of a <see cref="TesTask"/> on Azure Batch until completion or failure
        /// </summary>
        /// <param name="tesTask">The <see cref="TesTask"/></param>
        /// <param name="cancellationToken">A <see cref="CancellationToken"/> for controlling the lifetime of the asynchronous operation.</param>
        /// <returns>True if the TES task needs to be persisted.</returns>
        public async ValueTask<bool> ProcessTesTaskAsync(TesTask tesTask, CancellationToken cancellationToken)
        {
            var combinedBatchTaskInfo = await GetBatchTaskStateAsync(tesTask, cancellationToken);
            const string template = "TES task: {TesTask} TES task state: {TesTaskState} BatchTaskState: {BatchTaskState}";
            var msg = string.Format(ConvertTemplateToFormat(template), tesTask.Id, tesTask.State.ToString(), combinedBatchTaskInfo.BatchTaskState.ToString());

            if (onlyLogBatchTaskStateOnce.Add(msg))
            {
                logger.LogInformation(template, tesTask.Id, tesTask.State.ToString(), combinedBatchTaskInfo.BatchTaskState.ToString());
            }

            return await HandleTesTaskTransitionAsync(tesTask, combinedBatchTaskInfo, cancellationToken);

            static string ConvertTemplateToFormat(string template)
                => string.Join(null, template.Split('{', '}').Select((s, i) => (s, i)).Select(t => t.i % 2 == 0 ? t.s : $"{{{t.i / 2}}}"));
        }

        /// <summary>
        /// Garbage collects the old batch task state log hashset
        /// </summary>
        public void ClearBatchLogState()
        {
            if (onlyLogBatchTaskStateOnce.Count > 0)
            {
                onlyLogBatchTaskStateOnce = new();
            }
        }

        private static string GetCromwellExecutionDirectoryPath(TesTask task)
            => GetParentPath(task.Inputs?.FirstOrDefault(IsCromwellCommandScript)?.Path.TrimStart('/'));

        private string GetStorageUploadPath(TesTask task)
        {
            return task.Resources?.ContainsBackendParameterValue(TesResources.SupportedBackendParameters.internal_path_prefix) ?? false
                ? $"{defaultStorageAccountName}/{task.Resources.GetBackendParameterValue(TesResources.SupportedBackendParameters.internal_path_prefix).Trim('/')}"
                : $"{defaultStorageAccountName}{TesExecutionsPathPrefix}/{task.Id}";
        }

        /// <summary>
        /// Get the parent path of the given path
        /// </summary>
        /// <param name="path">The path</param>
        /// <returns>The parent path</returns>
        private static string GetParentPath(string path)
        {
            if (string.IsNullOrEmpty(path))
            {
                return null;
            }

            var pathComponents = path.TrimEnd('/').Split('/');

            return string.Join('/', pathComponents.Take(pathComponents.Length - 1));
        }

        private static string StandardizeStartTaskPath(string startTaskPath, string defaultStorageAccount)
        {
            if (string.IsNullOrWhiteSpace(startTaskPath) || startTaskPath.StartsWith($"/{defaultStorageAccount}"))
            {
                return startTaskPath;
            }
            else
            {
                return $"/{defaultStorageAccount}{startTaskPath}";
            }
        }

        /// <summary>
        /// Determines if the <see cref="Tes.Models.TesInput"/> file is a Cromwell command script
        /// </summary>
        /// <param name="inputFile"><see cref="Tes.Models.TesInput"/> file</param>
        /// <returns>True if the file is a Cromwell command script</returns>
        private static bool IsCromwellCommandScript(TesInput inputFile)
            // See https://github.com/broadinstitute/cromwell/blob/17efd599d541a096dc5704991daeaefdd794fefd/supportedBackends/tes/src/main/scala/cromwell/backend/impl/tes/TesTask.scala#L58
            => (inputFile.Name?.Equals("commandScript") ?? false) && (inputFile.Description?.EndsWith(".commandScript") ?? false) && inputFile.Type == TesFileType.FILEEnum;

        /// <summary>
        /// Verifies existence and translates local file URLs to absolute paths (e.g. file:///tmp/cwl_temp_dir_8026387118450035757/args.py becomes /tmp/cwl_temp_dir_8026387118450035757/args.py)
        /// Only considering files in /cromwell-tmp because that is the only local directory mapped from Cromwell container
        /// </summary>
        /// <param name="fileUri">File URI</param>
        /// <param name="localPath">Local path</param>
        /// <returns></returns>
        private bool TryGetCromwellTmpFilePath(string fileUri, out string localPath)
        {
            localPath = Uri.TryCreate(fileUri, UriKind.Absolute, out var uri) && uri.IsFile && uri.AbsolutePath.StartsWith("/cromwell-tmp/") && azureProxy.LocalFileExists(uri.AbsolutePath) ? uri.AbsolutePath : null;

            return localPath is not null;
        }

        /// <summary>
        /// Adds a new Azure Batch pool/job/task for the given <see cref="TesTask"/>
        /// </summary>
        /// <param name="tesTask">The <see cref="TesTask"/> to schedule on Azure Batch</param>
        /// <param name="cancellationToken">A <see cref="CancellationToken"/> for controlling the lifetime of the asynchronous operation.</param>
        /// <returns>A task to await</returns>
        private async Task AddBatchTaskAsync(TesTask tesTask, CancellationToken cancellationToken)
        {
            PoolInformation poolInformation = null;
            string poolKey = null;

            try
            {
                var virtualMachineInfo = await GetVmSizeAsync(tesTask, cancellationToken);

                (poolKey, var displayName) = enableBatchAutopool ? default : await GetPoolKey(tesTask, virtualMachineInfo, cancellationToken);
                await quotaVerifier.CheckBatchAccountQuotasAsync(virtualMachineInfo, needPoolOrJobQuotaCheck: enableBatchAutopool || !IsPoolAvailable(poolKey), needCoresUtilizationQuotaCheck: enableBatchAutopool, cancellationToken: cancellationToken);

                var tesTaskLog = tesTask.AddTesTaskLog();
                tesTaskLog.VirtualMachineInfo = virtualMachineInfo;

                // TODO?: Support for multiple executors. Cromwell has single executor per task.
                var containerConfiguration = await GetContainerConfigurationIfNeededAsync(tesTask.Executors.First().Image, cancellationToken);
                var identities = new List<string>();

                if (!string.IsNullOrWhiteSpace(globalManagedIdentity))
                {
                    identities.Add(globalManagedIdentity);
                }

                if (tesTask.Resources?.ContainsBackendParameterValue(TesResources.SupportedBackendParameters.workflow_execution_identity) == true)
                {
                    identities.Add(tesTask.Resources?.GetBackendParameterValue(TesResources.SupportedBackendParameters.workflow_execution_identity));
                }

                var useGen2 = virtualMachineInfo.HyperVGenerations?.Contains("V2");
                string jobOrTaskId = default;
                if (enableBatchAutopool)
                {
                    jobOrTaskId = await azureProxy.GetNextBatchJobIdAsync(tesTask.Id, cancellationToken);
                    poolInformation = await CreateAutoPoolModePoolInformation(
                        poolSpecification: await GetPoolSpecification(
                        vmSize: virtualMachineInfo.VmSize,
                        autoscaled: false,
                        preemptable: virtualMachineInfo.LowPriority,
                        nodeInfo: useGen2.GetValueOrDefault() ? gen2BatchNodeInfo : gen1BatchNodeInfo,
                        containerConfiguration: containerConfiguration,
                        cancellationToken: cancellationToken),
                    tesTaskId: tesTask.Id,
                    jobId: jobOrTaskId,
                    cancellationToken: cancellationToken,
                    identityResourceIds: identities);
                }
                else
                {
                    poolInformation = (await GetOrAddPoolAsync(
                        key: poolKey,
                        isPreemptable: virtualMachineInfo.LowPriority,
                        modelPoolFactory: async (id, ct) => ConvertPoolSpecificationToModelsPool(
                            name: id,
                            displayName: displayName,
                            poolIdentity: GetBatchPoolIdentity(identities.ToArray()),
                            pool: await GetPoolSpecification(
                                vmSize: virtualMachineInfo.VmSize,
                                autoscaled: true,
                                preemptable: virtualMachineInfo.LowPriority,
                                nodeInfo: useGen2.GetValueOrDefault() ? gen2BatchNodeInfo : gen1BatchNodeInfo,
                                containerConfiguration: containerConfiguration,
                                cancellationToken: ct)),
                        cancellationToken: cancellationToken)
                        ).Pool;
                    jobOrTaskId = $"{tesTask.Id}-{tesTask.Logs.Count}";
                }

                tesTask.PoolId = poolInformation.PoolId;
                var cloudTask = await ConvertTesTaskToBatchTaskAsync(enableBatchAutopool ? tesTask.Id : jobOrTaskId, tesTask, containerConfiguration is not null, cancellationToken);
                logger.LogInformation($"Creating batch task for TES task {tesTask.Id}. Using VM size {virtualMachineInfo.VmSize}.");

                if (enableBatchAutopool)
                {
                    await azureProxy.CreateAutoPoolModeBatchJobAsync(jobOrTaskId, cloudTask, poolInformation, cancellationToken);
                }
                else
                {
                    await azureProxy.AddBatchTaskAsync(tesTask.Id, cloudTask, poolInformation, cancellationToken);
                }

                tesTaskLog.StartTime = DateTimeOffset.UtcNow;
                tesTask.State = TesState.INITIALIZINGEnum;
                poolInformation = null;
            }
            catch (AggregateException aggregateException)
            {
                foreach (var exception in aggregateException.Flatten().InnerExceptions)
                {
                    HandleException(exception);
                }
            }
            catch (Exception exception)
            {
                HandleException(exception);
            }
            finally
            {
                if (enableBatchAutopool && poolInformation?.AutoPoolSpecification is not null)
                {
                    await azureProxy.DeleteBatchPoolIfExistsAsync(tesTask.Id, cancellationToken);
                }
            }

            void HandleException(Exception exception)
            {
                switch (exception)
                {
                    case AzureBatchPoolCreationException azureBatchPoolCreationException:
                        if (!azureBatchPoolCreationException.IsTimeout && !azureBatchPoolCreationException.IsJobQuota && !azureBatchPoolCreationException.IsPoolQuota && azureBatchPoolCreationException.InnerException is not null)
                        {
                            HandleException(azureBatchPoolCreationException.InnerException);
                            return;
                        }

                        logger.LogWarning(azureBatchPoolCreationException, "TES task: {TesTask} AzureBatchPoolCreationException.Message: {ExceptionMessage}. This might be a transient issue. Task will remain with state QUEUED. Confirmed timeout: {ConfirmedTimeout}", tesTask.Id, azureBatchPoolCreationException.Message, azureBatchPoolCreationException.IsTimeout);

                        if (azureBatchPoolCreationException.IsJobQuota || azureBatchPoolCreationException.IsPoolQuota)
                        {
                            neededPools.Add(poolKey);
                            tesTask.SetWarning(azureBatchPoolCreationException.InnerException switch
                            {
                                null => "Unknown reason",
                                Microsoft.Rest.Azure.CloudException cloudException => cloudException.Body.Message,
                                var e when e is BatchException batchException && batchException.InnerException is Microsoft.Azure.Batch.Protocol.Models.BatchErrorException batchErrorException => batchErrorException.Body.Message.Value,
                                _ => "Unknown reason",
                            },
                                Array.Empty<string>());
                        }

                        break;

                    case AzureBatchQuotaMaxedOutException azureBatchQuotaMaxedOutException:
                        logger.LogWarning("TES task: {TesTask} AzureBatchQuotaMaxedOutException.Message: {ExceptionMessage}. Not enough quota available. Task will remain with state QUEUED.", tesTask.Id, azureBatchQuotaMaxedOutException.Message);
                        neededPools.Add(poolKey);
                        break;

                    case AzureBatchLowQuotaException azureBatchLowQuotaException:
                        tesTask.State = TesState.SYSTEMERROREnum;
                        tesTask.AddTesTaskLog(); // Adding new log here because this exception is thrown from CheckBatchAccountQuotas() and AddTesTaskLog() above is called after that. This way each attempt will have its own log entry.
                        tesTask.SetFailureReason("InsufficientBatchQuota", azureBatchLowQuotaException.Message);
                        logger.LogError(azureBatchLowQuotaException, "TES task: {TesTask} AzureBatchLowQuotaException.Message: {ExceptionMessage}", tesTask.Id, azureBatchLowQuotaException.Message);
                        break;

                    case AzureBatchVirtualMachineAvailabilityException azureBatchVirtualMachineAvailabilityException:
                        tesTask.State = TesState.SYSTEMERROREnum;
                        tesTask.AddTesTaskLog(); // Adding new log here because this exception is thrown from GetVmSizeAsync() and AddTesTaskLog() above is called after that. This way each attempt will have its own log entry.
                        tesTask.SetFailureReason("NoVmSizeAvailable", azureBatchVirtualMachineAvailabilityException.Message);
                        logger.LogError(azureBatchVirtualMachineAvailabilityException, "TES task: {TesTask} AzureBatchVirtualMachineAvailabilityException.Message: {ExceptionMessage}", tesTask.Id, azureBatchVirtualMachineAvailabilityException.Message);
                        break;

                    case TesException tesException:
                        tesTask.State = TesState.SYSTEMERROREnum;
                        tesTask.SetFailureReason(tesException);
                        logger.LogError(tesException, "TES task: {TesTask} TesException.Message: {ExceptionMessage}", tesTask.Id, tesException.Message);
                        break;

                    case BatchClientException batchClientException:
                        tesTask.State = TesState.SYSTEMERROREnum;
                        tesTask.SetFailureReason("BatchClientException", string.Join(",", batchClientException.Data.Values), batchClientException.Message, batchClientException.StackTrace);
                        logger.LogError(batchClientException, "TES task: {TesTask} BatchClientException.Message: {ExceptionMessage} {ExceptionData}", tesTask.Id, batchClientException.Message, string.Join(",", batchClientException?.Data?.Values));
                        break;

                    case BatchException batchException when batchException.InnerException is Microsoft.Azure.Batch.Protocol.Models.BatchErrorException batchErrorException && AzureBatchPoolCreationException.IsJobQuotaException(batchErrorException.Body.Code):
                        tesTask.SetWarning(batchErrorException.Body.Message.Value, Array.Empty<string>());
                        logger.LogInformation("Not enough job quota available for task Id {TesTask}. Reason: {BodyMessage}. Task will remain in queue.", tesTask.Id, batchErrorException.Body.Message.Value);
                        break;

                    case BatchException batchException when batchException.InnerException is Microsoft.Azure.Batch.Protocol.Models.BatchErrorException batchErrorException && AzureBatchPoolCreationException.IsPoolQuotaException(batchErrorException.Body.Code):
                        neededPools.Add(poolKey);
                        tesTask.SetWarning(batchErrorException.Body.Message.Value, Array.Empty<string>());
                        logger.LogInformation("Not enough pool quota available for task Id {TesTask}. Reason: {BodyMessage}. Task will remain in queue.", tesTask.Id, batchErrorException.Body.Message.Value);
                        break;

                    case Microsoft.Rest.Azure.CloudException cloudException when AzureBatchPoolCreationException.IsPoolQuotaException(cloudException.Body.Code):
                        neededPools.Add(poolKey);
                        tesTask.SetWarning(cloudException.Body.Message, Array.Empty<string>());
                        logger.LogInformation("Not enough pool quota available for task Id {TesTask}. Reason: {BodyMessage}. Task will remain in queue.", tesTask.Id, cloudException.Body.Message);
                        break;

                    default:
                        tesTask.State = TesState.SYSTEMERROREnum;
                        tesTask.SetFailureReason("UnknownError", $"{exception?.GetType().FullName}: {exception?.Message}", exception?.StackTrace);
                        logger.LogError(exception, "TES task: {TesTask} Exception: {ExceptionType}: {ExceptionMessage}", tesTask.Id, exception?.GetType().FullName, exception?.Message);
                        break;
                }
            }
        }

        /// <summary>
        /// Gets the current state of the Azure Batch task
        /// </summary>
        /// <param name="tesTask"><see cref="TesTask"/></param>
        /// <param name="cancellationToken">A <see cref="CancellationToken"/> for controlling the lifetime of the asynchronous operation.</param>
        /// <returns>A higher-level abstraction of the current state of the Azure Batch task</returns>
        [System.Diagnostics.CodeAnalysis.SuppressMessage("Performance", "CA1826:Do not use Enumerable methods on indexable collections", Justification = "FirstOrDefault() is straightforward, the alternative is less clear.")]
        private async ValueTask<CombinedBatchTaskInfo> GetBatchTaskStateAsync(TesTask tesTask, CancellationToken cancellationToken)
        {
            var azureBatchJobAndTaskState = await azureProxy.GetBatchJobAndTaskStateAsync(tesTask, enableBatchAutopool, cancellationToken);

            if (enableBatchAutopool)
            {
                tesTask.PoolId ??= azureBatchJobAndTaskState.Pool?.PoolId;
            }

            if (azureBatchJobAndTaskState.Pool?.PoolId is null)
            {
                azureBatchJobAndTaskState.Pool = tesTask.PoolId is null ? default : new() { PoolId = tesTask.PoolId };
            }

            static IEnumerable<string> ConvertNodeErrorsToSystemLogItems(AzureBatchJobAndTaskState azureBatchJobAndTaskState)
            {
                var systemLogItems = new List<string>();

                if (azureBatchJobAndTaskState.NodeErrorCode is not null)
                {
                    systemLogItems.Add(azureBatchJobAndTaskState.NodeErrorCode);
                }

                if (azureBatchJobAndTaskState.NodeErrorDetails is not null)
                {
                    systemLogItems.AddRange(azureBatchJobAndTaskState.NodeErrorDetails);
                }

                return systemLogItems;
            }

            if (azureBatchJobAndTaskState.ActiveJobWithMissingAutoPool)
            {
                logger.LogWarning("Found active job without auto pool for TES task {TesTask}. Deleting the job and requeuing the task. BatchJobInfo: {BatchJobInfo}", tesTask.Id, JsonConvert.SerializeObject(azureBatchJobAndTaskState));
                return new CombinedBatchTaskInfo
                {
                    BatchTaskState = BatchTaskState.ActiveJobWithMissingAutoPool,
                    FailureReason = BatchTaskState.ActiveJobWithMissingAutoPool.ToString(),
                    Pool = azureBatchJobAndTaskState.Pool
                };
            }

            if (azureBatchJobAndTaskState.MoreThanOneActiveJobOrTaskFound)
            {
                return new CombinedBatchTaskInfo
                {
                    BatchTaskState = BatchTaskState.MoreThanOneActiveJobOrTaskFound,
                    FailureReason = BatchTaskState.MoreThanOneActiveJobOrTaskFound.ToString(),
                    Pool = azureBatchJobAndTaskState.Pool
                };
            }

            // Because a ComputeTask is not assigned to the compute node while the StartTask is running, IAzureProxy.GetBatchJobAndTaskStateAsync() does not see start task failures. Deal with that here.
            if (azureBatchJobAndTaskState.NodeState is null && azureBatchJobAndTaskState.JobState == JobState.Active && azureBatchJobAndTaskState.TaskState == TaskState.Active && !string.IsNullOrWhiteSpace(azureBatchJobAndTaskState.Pool?.PoolId))
            {
                if (enableBatchAutopool)
                {
                    _ = ProcessStartTaskFailure((await azureProxy.ListComputeNodesAsync(azureBatchJobAndTaskState.Pool.PoolId, new ODATADetailLevel { FilterClause = "state eq 'starttaskfailed'", SelectClause = "id,startTaskInfo" }).FirstOrDefaultAsync(cancellationToken: cancellationToken))?.StartTaskInformation?.FailureInformation);
                }
                else
                {
                    /*
                     * Priority order for assigning errors to TesTasks in shared-pool mode:
                     * 1. Node error found in GetBatchJobAndTaskStateAsync()
                     * 2. StartTask failure
                     * 3. NodeAllocation failure
                     */
                    if (TryGetPool(azureBatchJobAndTaskState.Pool.PoolId, out var pool))
                    {
                        if (!string.IsNullOrWhiteSpace(azureBatchJobAndTaskState.NodeErrorCode) || !ProcessStartTaskFailure(pool.PopNextStartTaskFailure()))
                        {
                            var resizeError = pool.PopNextResizeError();
                            if (resizeError is not null)
                            {
                                azureBatchJobAndTaskState.NodeAllocationFailed = true;
                                azureBatchJobAndTaskState.NodeErrorCode = resizeError.Code;
                                azureBatchJobAndTaskState.NodeErrorDetails = Enumerable.Repeat(resizeError.Message, string.IsNullOrWhiteSpace(resizeError.Message) ? 1 : 0).Concat(resizeError.Values?.Select(d => d.Value) ?? Enumerable.Empty<string>());
                            }
                        }
                    }
                }

                bool ProcessStartTaskFailure(TaskFailureInformation failureInformation)
                {
                    if (failureInformation is not null)
                    {
                        azureBatchJobAndTaskState.NodeState = ComputeNodeState.StartTaskFailed;
                        azureBatchJobAndTaskState.NodeErrorCode = failureInformation.Code;
                        azureBatchJobAndTaskState.NodeErrorDetails = failureInformation.Details?.Select(d => d.Value);
                    }

                    return failureInformation is not null;
                }
            }

            if (TaskFailureInformationCodes.DiskFull.Equals(azureBatchJobAndTaskState.NodeErrorCode, StringComparison.OrdinalIgnoreCase))
            {
                azureBatchJobAndTaskState.NodeErrorDetails = (azureBatchJobAndTaskState.NodeErrorDetails ?? Enumerable.Empty<string>())
                    .Append($"Compute Node Error: {TaskFailureInformationCodes.DiskFull} Id: {azureBatchJobAndTaskState.NodeId}");
            }

            switch (azureBatchJobAndTaskState.JobState)
            {
                case null:
                case JobState.Deleting:
                    return new CombinedBatchTaskInfo
                    {
                        BatchTaskState = BatchTaskState.JobNotFound,
                        FailureReason = BatchTaskState.JobNotFound.ToString(),
                        Pool = azureBatchJobAndTaskState.Pool
                    };
                case JobState.Active:
                    {
                        if (azureBatchJobAndTaskState.NodeAllocationFailed)
                        {
                            return new CombinedBatchTaskInfo
                            {
                                BatchTaskState = BatchTaskState.NodeAllocationFailed,
                                FailureReason = BatchTaskState.NodeAllocationFailed.ToString(),
                                SystemLogItems = ConvertNodeErrorsToSystemLogItems(azureBatchJobAndTaskState),
                                Pool = azureBatchJobAndTaskState.Pool
                            };
                        }

                        if (azureBatchJobAndTaskState.NodeState == ComputeNodeState.Unusable)
                        {
                            return new CombinedBatchTaskInfo
                            {
                                BatchTaskState = BatchTaskState.NodeUnusable,
                                FailureReason = BatchTaskState.NodeUnusable.ToString(),
                                SystemLogItems = ConvertNodeErrorsToSystemLogItems(azureBatchJobAndTaskState),
                                Pool = azureBatchJobAndTaskState.Pool
                            };
                        }

                        if (azureBatchJobAndTaskState.NodeState == ComputeNodeState.Preempted)
                        {
                            return new CombinedBatchTaskInfo
                            {
                                BatchTaskState = BatchTaskState.NodePreempted,
                                FailureReason = BatchTaskState.NodePreempted.ToString(),
                                SystemLogItems = ConvertNodeErrorsToSystemLogItems(azureBatchJobAndTaskState),
                                Pool = azureBatchJobAndTaskState.Pool
                            };
                        }

                        if (azureBatchJobAndTaskState.NodeErrorCode is not null)
                        {
                            if (azureBatchJobAndTaskState.NodeErrorCode == TaskFailureInformationCodes.DiskFull)
                            {
                                return new CombinedBatchTaskInfo
                                {
                                    BatchTaskState = BatchTaskState.NodeFailedDuringStartupOrExecution,
                                    FailureReason = azureBatchJobAndTaskState.NodeErrorCode,
                                    SystemLogItems = ConvertNodeErrorsToSystemLogItems(azureBatchJobAndTaskState),
                                    Pool = azureBatchJobAndTaskState.Pool
                                };
                            }
                            else
                            {
                                return new CombinedBatchTaskInfo
                                {
                                    BatchTaskState = BatchTaskState.NodeFailedDuringStartupOrExecution,
                                    FailureReason = BatchTaskState.NodeFailedDuringStartupOrExecution.ToString(),
                                    SystemLogItems = ConvertNodeErrorsToSystemLogItems(azureBatchJobAndTaskState),
                                    Pool = azureBatchJobAndTaskState.Pool
                                };
                            }
                        }

                        break;
                    }
                case JobState.Terminating:
                case JobState.Completed:
                    break;
                default:
                    throw new Exception($"Found batch job {tesTask.Id} in unexpected state: {azureBatchJobAndTaskState.JobState}");
            }

            switch (azureBatchJobAndTaskState.TaskState)
            {
                case null:
                    return new CombinedBatchTaskInfo
                    {
                        BatchTaskState = BatchTaskState.MissingBatchTask,
                        FailureReason = BatchTaskState.MissingBatchTask.ToString(),
                        Pool = azureBatchJobAndTaskState.Pool
                    };
                case TaskState.Active:
                case TaskState.Preparing:
                    return new CombinedBatchTaskInfo
                    {
                        BatchTaskState = BatchTaskState.Initializing,
                        Pool = azureBatchJobAndTaskState.Pool
                    };
                case TaskState.Running:
                    return new CombinedBatchTaskInfo
                    {
                        BatchTaskState = BatchTaskState.Running,
                        Pool = azureBatchJobAndTaskState.Pool
                    };
                case TaskState.Completed:
                    if (azureBatchJobAndTaskState.TaskExitCode == 0 && azureBatchJobAndTaskState.TaskFailureInformation is null)
                    {
                        var metrics = await GetBatchNodeMetricsAndCromwellResultCodeAsync(tesTask, cancellationToken);

                        return new CombinedBatchTaskInfo
                        {
                            BatchTaskState = BatchTaskState.CompletedSuccessfully,
                            BatchTaskExitCode = azureBatchJobAndTaskState.TaskExitCode,
                            BatchTaskStartTime = metrics.TaskStartTime ?? azureBatchJobAndTaskState.TaskStartTime,
                            BatchTaskEndTime = metrics.TaskEndTime ?? azureBatchJobAndTaskState.TaskEndTime,
                            BatchNodeMetrics = metrics.BatchNodeMetrics,
                            CromwellRcCode = metrics.CromwellRcCode,
                            Pool = azureBatchJobAndTaskState.Pool
                        };
                    }
                    else
                    {
                        logger.LogError("Task {TesTask} failed. ExitCode: {TaskExitCode}, BatchJobInfo: {BatchJobInfo}", tesTask.Id, azureBatchJobAndTaskState.TaskExitCode, JsonConvert.SerializeObject(azureBatchJobAndTaskState));

                        return new CombinedBatchTaskInfo
                        {
                            BatchTaskState = BatchTaskState.CompletedWithErrors,
                            FailureReason = azureBatchJobAndTaskState.TaskFailureInformation?.Code,
                            BatchTaskExitCode = azureBatchJobAndTaskState.TaskExitCode,
                            BatchTaskStartTime = azureBatchJobAndTaskState.TaskStartTime,
                            BatchTaskEndTime = azureBatchJobAndTaskState.TaskEndTime,
                            SystemLogItems = Enumerable.Empty<string>()
                                .Append($"Batch task ExitCode: {azureBatchJobAndTaskState.TaskExitCode}, Failure message: {azureBatchJobAndTaskState.TaskFailureInformation?.Message}")
                                .Concat(azureBatchJobAndTaskState.TaskFailureInformation?.Details?.Select(d => $"{d.Name}: {d.Value}") ?? Enumerable.Empty<string>()),
                            Pool = azureBatchJobAndTaskState.Pool
                        };
                    }
                default:
                    throw new Exception($"Found batch task {tesTask.Id} in unexpected state: {azureBatchJobAndTaskState.TaskState}");
            }
        }

        /// <summary>
        /// Transitions the <see cref="TesTask"/> to the new state, based on the rules defined in the tesTaskStateTransitions list.
        /// </summary>
        /// <param name="tesTask">TES task</param>
        /// <param name="combinedBatchTaskInfo">Current Azure Batch task info</param>
        /// <param name="cancellationToken">A <see cref="CancellationToken"/> for controlling the lifetime of the asynchronous operation.</param>
        /// <returns>True if the TES task was changed.</returns>
        private ValueTask<bool> HandleTesTaskTransitionAsync(TesTask tesTask, CombinedBatchTaskInfo combinedBatchTaskInfo, CancellationToken cancellationToken)
            // When task is executed the following may be touched:
            // tesTask.Log[].SystemLog
            // tesTask.Log[].FailureReason
            // tesTask.Log[].CromwellResultCode
            // tesTask.Log[].BatchExecutionMetrics
            // tesTask.Log[].EndTime
            // tesTask.Log[].Log[].StdErr
            // tesTask.Log[].Log[].ExitCode
            // tesTask.Log[].Log[].StartTime
            // tesTask.Log[].Log[].EndTime

            => (tesTaskStateTransitions
                .FirstOrDefault(m => (m.Condition is null || m.Condition(tesTask)) && (m.CurrentBatchTaskState is null || m.CurrentBatchTaskState == combinedBatchTaskInfo.BatchTaskState))
                ?.ActionAsync(tesTask, combinedBatchTaskInfo, cancellationToken) ?? ValueTask.FromResult(false));

        /// <summary>
        /// Returns job preparation and main Batch tasks that represents the given <see cref="TesTask"/>
        /// </summary>
        /// <param name="taskId">The Batch Task Id</param>
        /// <param name="task">The <see cref="TesTask"/></param>
        /// <param name="poolHasContainerConfig">Indicates that <see cref="CloudTask.ContainerSettings"/> must be set.</param>
        /// <param name="cancellationToken">A <see cref="CancellationToken"/> for controlling the lifetime of the asynchronous operation.</param>
        /// <returns>Job preparation and main Batch tasks</returns>
        private async Task<CloudTask> ConvertTesTaskToBatchTaskAsync(string taskId, TesTask task, bool poolHasContainerConfig, CancellationToken cancellationToken)
        {
            var cromwellExecutionDirectoryPath = GetCromwellExecutionDirectoryPath(task);
            var isCromwell = cromwellExecutionDirectoryPath is not null;

            var queryStringsToRemoveFromLocalFilePaths = task.Inputs?
                .Select(i => i.Path)
                .Concat(task.Outputs?.Select(o => o.Path) ?? new List<string>())
                .Where(p => p is not null)
                .Select(p => queryStringRegex.Match(p).Groups[1].Value)
                .Where(qs => !string.IsNullOrEmpty(qs))
                .ToList() ?? new List<string>();

            var inputFiles = task.Inputs?.Distinct().ToList() ?? new List<TesInput>();

            var drsInputFiles = inputFiles
                .Where(f => f?.Url?.StartsWith("drs://", StringComparison.OrdinalIgnoreCase) == true)
                .ToList();

            //foreach (var output in task.Outputs)
            //{
            //    if (!output.Path.StartsWith($"{CromwellPathPrefix}/", StringComparison.OrdinalIgnoreCase) && !output.Path.StartsWith($"{ExecutionsPathPrefix}/", StringComparison.OrdinalIgnoreCase))
            //    {
            //        throw new TesException("InvalidOutputPath", $"Unsupported output path '{output.Path}' for task Id {task.Id}. Must start with {CromwellPathPrefix} or {ExecutionsPathPrefix}");
            //    }
            //}

<<<<<<< HEAD
            var batchExecutionDirectoryPath = GetBatchExecutionDirectoryPath(task);
            var metricsPath = $"/{batchExecutionDirectoryPath}/metrics.txt";
            var metricsUrl = new Uri(await storageAccessProvider.MapLocalPathToSasUrlAsync(metricsPath, getContainerSas: false, SharedAccessBlobPermissions.Create | SharedAccessBlobPermissions.Write));
=======
            var storageUploadPath = GetStorageUploadPath(task);
            var metricsName = "metrics.txt";
            var metricsPath = $"/{storageUploadPath}/{metricsName}";
            var metricsUrl = new Uri(await storageAccessProvider.MapLocalPathToSasUrlAsync(metricsPath, cancellationToken, getContainerSas: true));
>>>>>>> fbbcaf14

            var additionalInputFiles = new List<TesInput>();
            // TODO: Cromwell bug: Cromwell command write_tsv() generates a file in the execution directory, for example execution/write_tsv_3922310b441805fc43d52f293623efbc.tmp. These are not passed on to TES inputs.
            // WORKAROUND: Get the list of files in the execution directory and add them to task inputs.
            // TODO: Verify whether this workaround is still needed.
            if (isCromwell)
            {
<<<<<<< HEAD
                var executionDirectoryUri = new Uri(await storageAccessProvider.MapLocalPathToSasUrlAsync($"/{cromwellExecutionDirectoryPath}", getContainerSas: true, SharedAccessBlobPermissions.Read | SharedAccessBlobPermissions.List));
                var blobsInExecutionDirectory = (await azureProxy.ListBlobsAsync(executionDirectoryUri)).Where(b => !b.EndsWith($"/{CromwellScriptFileName}")).Where(b => !b.Contains($"/{BatchExecutionDirectoryName}/"));
                additionalInputFiles = blobsInExecutionDirectory.Select(b => $"{CromwellPathPrefix}/{b}").Select(b => new TesInput { Content = null, Path = b, Url = b, Name = Path.GetFileName(b), Type = TesFileType.FILEEnum }).ToList();
=======
                var executionDirectoryUri = new Uri(await storageAccessProvider.MapLocalPathToSasUrlAsync($"/{cromwellExecutionDirectoryPath}", cancellationToken, getContainerSas: true));
                if (executionDirectoryUri is not null)
                {
                    var blobsInExecutionDirectory = (await azureProxy.ListBlobsAsync(executionDirectoryUri, cancellationToken)).Where(b => !b.EndsWith($"/{CromwellScriptFileName}"));
                    var cromwellExecutionDirectory = $"/{cromwellExecutionDirectoryPath.Split("/", StringSplitOptions.RemoveEmptyEntries)[0]}";
                    additionalInputFiles = blobsInExecutionDirectory.Select(b => $"{cromwellExecutionDirectory}/{b}").Select(b => new TesInput { Content = null, Path = b, Url = b, Name = Path.GetFileName(b), Type = TesFileType.FILEEnum }).ToList();
                }
>>>>>>> fbbcaf14
            }

            var filesToDownload = await Task.WhenAll(
                inputFiles
                .Except(drsInputFiles) // do not attempt to download DRS input files since the cromwell-drs-localizer will
                .Where(f => f?.Streamable == false) // Don't download files where localization_optional is set to true in WDL (corresponds to "Streamable" property being true on TesInput)
                .Union(additionalInputFiles)
                .Select(async f => await GetTesInputFileUrlAsync(f, task, queryStringsToRemoveFromLocalFilePaths, cancellationToken)));

            var downloadFilesScriptPath = $"/{storageUploadPath}/{DownloadFilesScriptFileName}";
            var downloadFilesScriptContent = new NodeTask
            {
                MetricsFilename = metricsName,
                InputsMetricsFormat = "FileDownloadSizeInBytes={Size}",
                Inputs = filesToDownload.Select(f => new FileInput { SourceUrl = f.Url, FullFileName = LocalizeLocalPath(f.Path), SasStrategy = SasResolutionStrategy.None }).ToList()
            };

<<<<<<< HEAD
            var downloadFilesScriptPath = $"{batchExecutionDirectoryPath}/{DownloadFilesScriptFileName}";
            var downloadFilesScriptUrl = await storageAccessProvider.MapLocalPathToSasUrlAsync($"/{downloadFilesScriptPath}", getContainerSas: false, SharedAccessBlobPermissions.Read);
            await storageAccessProvider.UploadBlobAsync($"/{downloadFilesScriptPath}", downloadFilesScriptContent);
=======
>>>>>>> fbbcaf14
            var filesToUpload = Array.Empty<TesOutput>();

            if (task.Outputs?.Count > 0)
            {
                filesToUpload = await Task.WhenAll(
<<<<<<< HEAD
                    task.Outputs?.Select(async f =>
                        new TesOutput { Path = f.Path, Url = await storageAccessProvider.MapLocalPathToSasUrlAsync(f.Url, getContainerSas: true, SharedAccessBlobPermissions.Create | SharedAccessBlobPermissions.Write), Name = f.Name, Type = f.Type }));
=======
                task.Outputs?.Select(async f =>
                        new TesOutput
                        {
                            Path = f.Path,
                            Url = await storageAccessProvider.MapLocalPathToSasUrlAsync(f.Url, cancellationToken, getContainerSas: true) ?? throw new TesException("InvalidOutputFilePath", $"Unsupported output URL '{f.Url}' for task Id {taskId}. Must start with 'http', '{CromwellPathPrefix}' or use '/accountName/containerName/blobName' pattern where TES service has Contributor access to the storage account."),
                            Name = f.Name,
                            Type = f.Type
                        }));
>>>>>>> fbbcaf14
            }

            var uploadFilesScriptPath = $"/{storageUploadPath}/{UploadFilesScriptFileName}";
            // Ignore missing stdout/stderr files. CWL workflows have an issue where if the stdout/stderr are redirected, they are still listed in the TES outputs
            // Ignore any other missing files and directories. WDL tasks can have optional output files.
<<<<<<< HEAD
            // Syntax is: If file or directory doesn't exist, run a noop (":") operator, otherwise run the upload command:
            // { if not exists do nothing else upload; } && { ... }
            var uploadFilesScriptContent = "total_bytes=0"
                + string.Join("", filesToUpload.Select(f =>
                {
                    var setVariables = $"path='{f.Path}' && url='{f.Url}'";
                    var blobxferCommand = $"blobxfer upload --storage-url \"$url\" --local-path \"$path\" --one-shot-bytes {blobxferOneShotBytes:D} --chunk-size-bytes {blobxferChunkSizeBytes:D} {(f.Type == TesFileType.FILEEnum ? "--rename --no-recursive" : string.Empty)}";

                    return $" && {{ {setVariables} && [ ! -e \"$path\" ] && : || {{ {blobxferCommand} && {incrementTotalBytesTransferred}; }} }}";
                }))
                + $" && echo FileUploadSizeInBytes=$total_bytes >> {metricsPath}";

            var uploadFilesScriptPath = $"{batchExecutionDirectoryPath}/{UploadFilesScriptFileName}";
            var uploadFilesScriptSasUrl = await storageAccessProvider.MapLocalPathToSasUrlAsync($"/{uploadFilesScriptPath}", getContainerSas: false, SharedAccessBlobPermissions.Read);
            await storageAccessProvider.UploadBlobAsync($"/{uploadFilesScriptPath}", uploadFilesScriptContent);
=======
            // Implementation: do not set Required to True (it defaults to False)
            var uploadFilesScriptContent = new NodeTask
            {
                MetricsFilename = metricsName,
                OutputsMetricsFormat = "FileUploadSizeInBytes={Size}",
                Outputs = filesToUpload.Select(f => new FileOutput { TargetUrl = f.Url, FullFileName = LocalizeLocalPath(f.Path), FileType = ConvertFileType(f.Type), SasStrategy = SasResolutionStrategy.None }).ToList()
            };
>>>>>>> fbbcaf14

            var executor = task.Executors.First();

            var volumeMountsOption = String.Join(" ", inputFiles
                .Union(additionalInputFiles)
                .Select(f => f.Path)
                .Concat(filesToUpload.Select(f => f.Path))
                .Select(p => p.Split("/", StringSplitOptions.RemoveEmptyEntries)[0])
                .Distinct(StringComparer.Ordinal)
                .Select(s => $"-v $AZ_BATCH_TASK_WORKING_DIR/wd/{s}:/{s}"));

            var executorImageIsPublic = containerRegistryProvider.IsImagePublic(executor.Image);
            var dockerInDockerImageIsPublic = containerRegistryProvider.IsImagePublic(dockerInDockerImageName);

            var batchScriptPath = $"/{storageUploadPath}/{BatchScriptFileName}";
            var sb = new StringBuilder();

            sb.AppendLinuxLine($"write_kv() {{ echo \"$1=$2\" >> $AZ_BATCH_TASK_WORKING_DIR/metrics.txt; }} && \\");  // Function that appends key=value pair to metrics.txt file
            sb.AppendLinuxLine($"write_ts() {{ write_kv $1 $(date -Iseconds); }} && \\");    // Function that appends key=<current datetime> to metrics.txt file
            sb.AppendLinuxLine($"mkdir -p $AZ_BATCH_TASK_WORKING_DIR/wd && \\");

            if (dockerInDockerImageIsPublic)
            {
                sb.AppendLinuxLine($"(grep -q alpine /etc/os-release && apk add bash || :) && \\");  // Install bash if running on alpine (will be the case if running inside "docker" image)
            }

            var vmSize = task.Resources?.GetBackendParameterValue(TesResources.SupportedBackendParameters.vm_size);

            if (drsInputFiles.Count > 0 && task.Resources?.ContainsBackendParameterValue(TesResources.SupportedBackendParameters.workflow_execution_identity) == true)
            {
                sb.AppendLinuxLine($"write_ts CromwellDrsLocalizerPullStart && \\");
                sb.AppendLinuxLine($"docker pull --quiet {cromwellDrsLocalizerImageName} && \\");
                sb.AppendLinuxLine($"write_ts CromwellDrsLocalizerPullEnd && \\");
            }

            if (executorImageIsPublic)
            {
                // Private executor images are pulled via pool ContainerConfiguration
                sb.AppendLinuxLine($"write_ts ExecutorPullStart && docker pull --quiet {executor.Image} && write_ts ExecutorPullEnd && \\");
            }

            // The remainder of the script downloads the inputs, runs the main executor container, and uploads the outputs, including the metrics.txt file
            // After task completion, metrics file is downloaded and used to populate the BatchNodeMetrics object
            sb.AppendLinuxLine($"write_kv ExecutorImageSizeInBytes $(docker inspect {executor.Image} | grep \\\"Size\\\" | grep -Po '(?i)\\\"Size\\\":\\K([^,]*)') && \\");

            if (drsInputFiles.Count > 0)
            {
                // resolve DRS input files with Cromwell DRS Localizer Docker image
                sb.AppendLinuxLine($"write_ts DrsLocalizationStart && \\");

                foreach (var drsInputFile in drsInputFiles)
                {
                    var drsUrl = drsInputFile.Url;
                    var localizedFilePath = drsInputFile.Path;
                    var drsLocalizationCommand = $"docker run --rm {volumeMountsOption} -e MARTHA_URL=\"{marthaUrl}\" {cromwellDrsLocalizerImageName} {drsUrl} {localizedFilePath} --access-token-strategy azure{(!string.IsNullOrWhiteSpace(marthaKeyVaultName) ? " --vault-name " + marthaKeyVaultName : string.Empty)}{(!string.IsNullOrWhiteSpace(marthaSecretName) ? " --secret-name " + marthaSecretName : string.Empty)} && \\";
                    sb.AppendLinuxLine(drsLocalizationCommand);
                }

                sb.AppendLinuxLine($"write_ts DrsLocalizationEnd && \\");
            }

            var uploadMetricsScriptPath = $"/{storageUploadPath}/{UploadMetricsScriptFileName}";
            var uploadMetricsScriptContent = new NodeTask
            {
                Outputs = new List<FileOutput>() { new FileOutput { Required = true, FullFileName = metricsName, TargetUrl = metricsUrl.ToString(), FileType = FileType.File, SasStrategy = SasResolutionStrategy.None } }
            };

            sb.AppendLinuxLine($"write_ts DownloadStart && \\");
            sb.AppendLinuxLine($"./{NodeTaskRunnerFilename} download --file {DownloadFilesScriptFileName} && \\");
            sb.AppendLinuxLine($"write_ts DownloadEnd && \\");
            sb.AppendLinuxLine($"chmod -R o+rwx $AZ_BATCH_TASK_WORKING_DIR/wd && \\");
            sb.AppendLinuxLine($"export TES_TASK_WD=$AZ_BATCH_TASK_WORKING_DIR/wd && \\");
            sb.AppendLinuxLine($"write_ts ExecutorStart && \\");
            sb.AppendLinuxLine($"docker run --rm {volumeMountsOption} --entrypoint= --workdir / {executor.Image} {executor.Command[0]}  \"{string.Join(" && ", executor.Command.Skip(1))}\" && \\");
            sb.AppendLinuxLine($"write_ts ExecutorEnd && \\");
            sb.AppendLinuxLine($"write_ts UploadStart && \\");
            sb.AppendLinuxLine($"./{NodeTaskRunnerFilename} upload --file {UploadFilesScriptFileName} && \\");
            sb.AppendLinuxLine($"write_ts UploadEnd && \\");
            sb.AppendLinuxLine($"/bin/bash -c 'disk=( `df -k $AZ_BATCH_TASK_WORKING_DIR | tail -1` ) && echo DiskSizeInKiB=${{disk[1]}} >> $AZ_BATCH_TASK_WORKING_DIR/metrics.txt && echo DiskUsedInKiB=${{disk[2]}} >> $AZ_BATCH_TASK_WORKING_DIR/metrics.txt' && \\");
            sb.AppendLinuxLine($"write_kv VmCpuModelName \"$(cat /proc/cpuinfo | grep -m1 name | cut -f 2 -d ':' | xargs)\" && \\");
            sb.AppendLinuxLine($"./{NodeTaskRunnerFilename} upload --file {UploadMetricsScriptFileName}");

            await storageAccessProvider.UploadBlobAsync(downloadFilesScriptPath, SerializeNodeTask(downloadFilesScriptContent), cancellationToken);
            await storageAccessProvider.UploadBlobAsync(uploadFilesScriptPath, SerializeNodeTask(uploadFilesScriptContent), cancellationToken);
            await storageAccessProvider.UploadBlobAsync(uploadMetricsScriptPath, SerializeNodeTask(uploadMetricsScriptContent), cancellationToken);
            await storageAccessProvider.UploadBlobAsync(batchScriptPath, sb.ToString(), cancellationToken);

<<<<<<< HEAD
            var batchScriptSasUrl = await storageAccessProvider.MapLocalPathToSasUrlAsync($"/{batchScriptPath}", getContainerSas: false, SharedAccessBlobPermissions.Read);
            var batchExecutionDirectorySasUrl = await storageAccessProvider.MapLocalPathToSasUrlAsync($"/{batchExecutionDirectoryPath}/", getContainerSas: true, SharedAccessBlobPermissions.Create | SharedAccessBlobPermissions.Write);
=======
            var nodeTaskRunnerSasUrl = await storageAccessProvider.MapLocalPathToSasUrlAsync($"/{defaultStorageAccountName}{TesExecutionsPathPrefix}/{NodeTaskRunnerFilename}", cancellationToken);
            var batchScriptSasUrl = await storageAccessProvider.MapLocalPathToSasUrlAsync(batchScriptPath, cancellationToken);
            var downloadFilesScriptUrl = await storageAccessProvider.MapLocalPathToSasUrlAsync(downloadFilesScriptPath, cancellationToken);
            var uploadFilesScriptSasUrl = await storageAccessProvider.MapLocalPathToSasUrlAsync(uploadFilesScriptPath, cancellationToken);
            var uploadMetricsScriptSasUrl = await storageAccessProvider.MapLocalPathToSasUrlAsync(uploadMetricsScriptPath, cancellationToken);
            var tesInternalDirectorySasUrl = await storageAccessProvider.MapLocalPathToSasUrlAsync(storageUploadPath, cancellationToken, getContainerSas: true);
>>>>>>> fbbcaf14

            var batchRunCommand = enableBatchAutopool
                ? $"/bin/bash -c chmod u+x ./{NodeTaskRunnerFilename} && /bin/bash $AZ_BATCH_TASK_WORKING_DIR/{BatchScriptFileName}"
                : $"/bin/bash -c \"{MungeBatchScript()}\"";

            var cloudTask = new CloudTask(taskId, batchRunCommand)
            {
                UserIdentity = new UserIdentity(new AutoUserSpecification(elevationLevel: ElevationLevel.Admin, scope: AutoUserScope.Pool)),
                ResourceFiles = new List<ResourceFile>
                {
                    ResourceFile.FromUrl(nodeTaskRunnerSasUrl, NodeTaskRunnerFilename),
                    ResourceFile.FromUrl(batchScriptSasUrl, BatchScriptFileName),
                    ResourceFile.FromUrl(downloadFilesScriptUrl, DownloadFilesScriptFileName),
                    ResourceFile.FromUrl(uploadFilesScriptSasUrl, UploadFilesScriptFileName),
                    ResourceFile.FromUrl(uploadMetricsScriptSasUrl, UploadMetricsScriptFileName),
                },
                OutputFiles = new List<OutputFile>
                {
                    new OutputFile(
                        "../std*.txt",
                        new OutputFileDestination(new(tesInternalDirectorySasUrl)),
                        new OutputFileUploadOptions(OutputFileUploadCondition.TaskFailure))
                }
            };

            if (poolHasContainerConfig)
            {
                // If the executor image is private, and in order to run multiple containers in the main task, the image has to be downloaded via pool ContainerConfiguration.
                // This also requires that the main task runs inside a container. So we run the "docker" container that in turn runs other containers.
                // If the executor image is public, there is no need for pool ContainerConfiguration and task can run normally, without being wrapped in a docker container.
                // Volume mapping for docker.sock below allows the docker client in the container to access host's docker daemon.
                // Remark: Batch provides "-v $AZ_BATCH_NODE_ROOT_DIR:$AZ_BATCH_NODE_ROOT_DIR" for us.
                var containerRunOptions = $"--rm -v /var/run/docker.sock:/var/run/docker.sock ";
                cloudTask.ContainerSettings = new TaskContainerSettings(dockerInDockerImageName, containerRunOptions);
            }

            return cloudTask;

            static FileType ConvertFileType(TesFileType tesFileType)
            {
                return tesFileType switch
                {
                    TesFileType.FILEEnum => FileType.File,
                    TesFileType.DIRECTORYEnum => FileType.Directory,
                    _ => throw new ArgumentOutOfRangeException(nameof(tesFileType)),
                }; ;
            }

            // Yes, this looks "Windowsy", while all our executors run on Linux. Environment.ExpandEnvironmentVariables requires environment variables to be delimited by '%' no matter the platform.
            static string LocalizeLocalPath(string path)
                => $"%AZ_BATCH_TASK_WORKING_DIR%/wd{path}";

            static string SerializeNodeTask(NodeTask task)
                => JsonConvert.SerializeObject(task, new JsonSerializerSettings { NullValueHandling = NullValueHandling.Ignore, DefaultValueHandling = DefaultValueHandling.Ignore });

            string MungeBatchScript()
                => string.Join("\n", taskRunScriptContent)
                    .Replace(@"{CleanupScriptLines}", string.Join("\n", poolHasContainerConfig ? MungeCleanupScriptForContainerConfig(taskCleanupScriptContent) : MungeCleanupScript(taskCleanupScriptContent)))
                    .Replace(@"{BatchScriptPath}", $"$AZ_BATCH_TASK_WORKING_DIR/{BatchScriptFileName}")
                    .Replace(@"{TaskExecutor}", executor.Image)
                    .Replace(@"{ExecutionPathPrefix}", "wd")
                    .Replace("\"", "\\\"");

            static IEnumerable<string> MungeCleanupScript(IEnumerable<string> content)
            {
                return content.Select((line, index) => $"echo '{line}' {Redirect(index)} ../clean-executor.sh");

                static string Redirect(int index)
                    => index == 0 ? ">" : ">>";
            }

            static IEnumerable<string> MungeCleanupScriptForContainerConfig(IEnumerable<string> content)
                => MungeCleanupScript(content.Where(line => !line.Contains(@"{TaskExecutor}")));
        }

        /// <summary>
        /// Converts the input file URL into proper http URL with SAS token, ready for batch to download.
        /// Removes the query strings from the input file path and the command script content.
        /// Uploads the file if content is provided.
        /// </summary>
        /// <param name="inputFile"><see cref="TesInput"/> file</param>
        /// <param name="task">TES task</param>
        /// <param name="queryStringsToRemoveFromLocalFilePaths">Query strings to remove from local file paths</param>
        /// <param name="cancellationToken">A <see cref="CancellationToken"/> for controlling the lifetime of the asynchronous operation.</param>
        /// <returns>List of modified <see cref="TesInput"/> files</returns>
        private async Task<TesInput> GetTesInputFileUrlAsync(TesInput inputFile, TesTask task, List<string> queryStringsToRemoveFromLocalFilePaths, CancellationToken cancellationToken)
        {
            if (string.IsNullOrWhiteSpace(inputFile.Path) || !inputFile.Path.StartsWith("/"))
            {
                throw new TesException("InvalidInputFilePath", $"Unsupported input path '{inputFile.Path}' for task Id {task.Id}. Must start with '/'.");
            }

            if (inputFile.Url is not null && inputFile.Content is not null)
            {
                throw new TesException("InvalidInputFilePath", "Input Url and Content cannot be both set");
            }

            if (inputFile.Url is null && inputFile.Content is null)
            {
                throw new TesException("InvalidInputFilePath", "One of Input Url or Content must be set");
            }

            if (inputFile.Type == TesFileType.DIRECTORYEnum)
            {
                throw new TesException("InvalidInputFilePath", "Directory input is not supported.");
            }

            string inputFileUrl;

            if (inputFile.Content is not null || IsCromwellCommandScript(inputFile))
            {
<<<<<<< HEAD
                inputFileUrl = await storageAccessProvider.MapLocalPathToSasUrlAsync(inputFile.Path, getContainerSas: false, SharedAccessBlobPermissions.Read);
=======
                var storageFileName = $"/{GetStorageUploadPath(task)}/{Guid.NewGuid()}";
                inputFileUrl = await storageAccessProvider.MapLocalPathToSasUrlAsync(storageFileName, cancellationToken);
>>>>>>> fbbcaf14

                var content = inputFile.Content ?? await storageAccessProvider.DownloadBlobAsync(inputFile.Url, cancellationToken);
                content = IsCromwellCommandScript(inputFile) ? RemoveQueryStringsFromLocalFilePaths(content, queryStringsToRemoveFromLocalFilePaths) : content;

                await storageAccessProvider.UploadBlobAsync(storageFileName, content, cancellationToken);
            }
            else if (TryGetCromwellTmpFilePath(inputFile.Url, out var localPath))
            {
<<<<<<< HEAD
                inputFileUrl = await storageAccessProvider.MapLocalPathToSasUrlAsync(inputFile.Path, getContainerSas: false, SharedAccessBlobPermissions.Read);
                await storageAccessProvider.UploadBlobFromFileAsync(inputFile.Path, localPath);
=======
                var storageFileName = $"/{GetStorageUploadPath(task)}/{Guid.NewGuid()}";
                inputFileUrl = await storageAccessProvider.MapLocalPathToSasUrlAsync(storageFileName, cancellationToken);
                await storageAccessProvider.UploadBlobFromFileAsync(storageFileName, localPath, cancellationToken);
>>>>>>> fbbcaf14
            }
            else if (await storageAccessProvider.IsPublicHttpUrlAsync(inputFile.Url, cancellationToken))
            {
                inputFileUrl = inputFile.Url;
            }
            else
            {
                // Convert file:///account/container/blob paths to /account/container/blob
                var url = Uri.TryCreate(inputFile.Url, UriKind.Absolute, out var tempUrl) && tempUrl.IsFile ? tempUrl.AbsolutePath : inputFile.Url;
<<<<<<< HEAD
                inputFileUrl = (await storageAccessProvider.MapLocalPathToSasUrlAsync(url, getContainerSas: false, SharedAccessBlobPermissions.Read)) ?? throw new TesException("InvalidInputFilePath", $"Unsupported input URL '{inputFile.Url}' for task Id {taskId}. Must start with 'http', '{CromwellPathPrefix}' or use '/accountName/containerName/blobName' pattern where TES service has Contributor access to the storage account.");
=======
                inputFileUrl = (await storageAccessProvider.MapLocalPathToSasUrlAsync(url, cancellationToken)) ?? throw new TesException("InvalidInputFilePath", $"Unsupported input URL '{inputFile.Url}' for task Id {task.Id}. Must start with 'http', '{CromwellPathPrefix}' or use '/accountName/containerName/blobName' pattern where TES service has Contributor access to the storage account.");
>>>>>>> fbbcaf14
            }

            var path = RemoveQueryStringsFromLocalFilePaths(inputFile.Path, queryStringsToRemoveFromLocalFilePaths);
            return new TesInput { Url = inputFileUrl, Path = path };
        }

        /// <summary>
        /// Constructs a universal Azure Start Task instance if needed
        /// </summary>
        /// <param name="cancellationToken">A <see cref="CancellationToken"/> for controlling the lifetime of the asynchronous operation.</param>
        /// <returns></returns>
        private async Task<StartTask> StartTaskIfNeeded(CancellationToken cancellationToken)
        {
            string startTaskSasUrl = default;

            if (!string.IsNullOrWhiteSpace(globalStartTaskPath))
            {
<<<<<<< HEAD
                startTaskSasUrl = await storageAccessProvider.MapLocalPathToSasUrlAsync(globalStartTaskPath, getContainerSas: false, SharedAccessBlobPermissions.Read);
                if (!await azureProxy.BlobExistsAsync(new Uri(startTaskSasUrl)))
=======
                startTaskSasUrl = await storageAccessProvider.MapLocalPathToSasUrlAsync(globalStartTaskPath, cancellationToken);
                if (!await azureProxy.BlobExistsAsync(new Uri(startTaskSasUrl), cancellationToken))
>>>>>>> fbbcaf14
                {
                    startTaskSasUrl = null;
                }
            }

            if (!string.IsNullOrWhiteSpace(startTaskSasUrl) && !string.IsNullOrWhiteSpace(StartTaskScriptFilename))
            {
                return new StartTask
                {
                    CommandLine = $"./{StartTaskScriptFilename}",
                    UserIdentity = new UserIdentity(new AutoUserSpecification(elevationLevel: ElevationLevel.Admin, scope: AutoUserScope.Pool)),
                    ResourceFiles = new List<ResourceFile> { ResourceFile.FromUrl(startTaskSasUrl, StartTaskScriptFilename) }
                };
            }

            return default;
        }

        /// <summary>
        /// Constructs an Azure Batch Container Configuration instance
        /// </summary>
        /// <param name="executorImage">The image name for the current <see cref="TesTask"/></param>
        /// <param name="cancellationToken">A <see cref="CancellationToken"/> for controlling the lifetime of the asynchronous operation.</param>
        /// <returns></returns>
        private async ValueTask<ContainerConfiguration> GetContainerConfigurationIfNeededAsync(string executorImage, CancellationToken cancellationToken)
        {
            if (containerRegistryProvider.IsImagePublic(executorImage))
            {
                return default;
            }

            BatchModels.ContainerConfiguration result = default;
            var containerRegistryInfo = await containerRegistryProvider.GetContainerRegistryInfoAsync(executorImage, cancellationToken);

            if (containerRegistryInfo is not null)
            {
                // Download private images at node startup, since those cannot be downloaded in the main task that runs multiple containers.
                // Doing this also requires that the main task runs inside a container, hence downloading the "docker" image (contains docker client) as well.
                result = new BatchModels.ContainerConfiguration
                {
                    ContainerImageNames = new List<string> { executorImage, dockerInDockerImageName },
                    ContainerRegistries = new List<BatchModels.ContainerRegistry>
                    {
                        new(
                            userName: containerRegistryInfo.Username,
                            registryServer: containerRegistryInfo.RegistryServer,
                            password: containerRegistryInfo.Password)
                    }
                };

                ContainerRegistryInfo containerRegistryInfoForDockerInDocker = null;

                if (!containerRegistryProvider.IsImagePublic(dockerInDockerImageName))
                {
                    containerRegistryInfoForDockerInDocker = await containerRegistryProvider.GetContainerRegistryInfoAsync(dockerInDockerImageName, cancellationToken);

                    if (containerRegistryInfoForDockerInDocker is not null && containerRegistryInfoForDockerInDocker.RegistryServer != containerRegistryInfo.RegistryServer)
                    {
                        result.ContainerRegistries.Add(new(
                            userName: containerRegistryInfoForDockerInDocker.Username,
                            registryServer: containerRegistryInfoForDockerInDocker.RegistryServer,
                            password: containerRegistryInfoForDockerInDocker.Password));
                    }
                }
            }

            return result is null ? default : new()
            {
                ContainerImageNames = result.ContainerImageNames,
                ContainerRegistries = result
                                    .ContainerRegistries
                                    .Select(r => new ContainerRegistry(
                                        userName: r.UserName,
                                        password: r.Password,
                                        registryServer: r.RegistryServer,
                                        identityReference: r.IdentityReference is null ? null : new() { ResourceId = r.IdentityReference.ResourceId }))
                                    .ToList()
            };
        }

        /// <summary>
        /// Constructs either an <see cref="AutoPoolSpecification"/> or a new pool in the batch account ready for a job to be attached.
        /// </summary>
        /// <param name="poolSpecification"></param>
        /// <param name="tesTaskId"></param>
        /// <param name="jobId"></param>
        /// <param name="cancellationToken">A <see cref="CancellationToken"/> for controlling the lifetime of the asynchronous operation.</param>
        /// <param name="identityResourceIds"></param>
        /// <remarks>If <paramref name="identityResourceIds"/> is provided, <paramref name="jobId"/> must also be provided.<br/>This method does not support autscaled pools.</remarks>
        /// <returns>An <see cref="PoolInformation"/></returns>
        private async Task<PoolInformation> CreateAutoPoolModePoolInformation(PoolSpecification poolSpecification, string tesTaskId, string jobId, CancellationToken cancellationToken, IEnumerable<string> identityResourceIds = null)
        {
            var identities = identityResourceIds?.ToArray() ?? Array.Empty<string>();
            var isAutoPool = !identities.Any();

            if (isAutoPool)
            {
                logger.LogInformation($"TES task: {tesTaskId} creating Auto Pool using VM size {poolSpecification.VirtualMachineSize}");
            }
            else
            {
                logger.LogInformation($"TES task: {tesTaskId} creating Manual Batch Pool using VM size {poolSpecification.VirtualMachineSize}");
            }

            // By default, the pool will have the same name/ID as the job if the identity is provided, otherwise we return an actual autopool.
            return isAutoPool
                ? new()
                {
                    AutoPoolSpecification = new()
                    {
                        AutoPoolIdPrefix = "TES",
                        PoolLifetimeOption = PoolLifetimeOption.Job,
                        PoolSpecification = poolSpecification,
                        KeepAlive = false
                    }
                }
                : await azureProxy.CreateBatchPoolAsync(
                    ConvertPoolSpecificationToModelsPool(
                        $"TES_{jobId}",
                        jobId,
                        GetBatchPoolIdentity(identities),
                        poolSpecification),
                    IsPreemptable(), cancellationToken);

            bool IsPreemptable()
                => true switch
                {
                    _ when poolSpecification.TargetDedicatedComputeNodes > 0 => false,
                    _ when poolSpecification.TargetLowPriorityComputeNodes > 0 => true,
                    _ => throw new ArgumentException("Unable to determine if pool will host a low priority compute node.", nameof(poolSpecification)),
                };
        }

        /// <summary>
        /// Generate the BatchPoolIdentity object
        /// </summary>
        /// <param name="identities"></param>
        /// <returns></returns>
        private static BatchModels.BatchPoolIdentity GetBatchPoolIdentity(string[] identities)
            => identities is null || !identities.Any() ? null : new(BatchModels.PoolIdentityType.UserAssigned, identities.ToDictionary(identity => identity, _ => new BatchModels.UserAssignedIdentities()));

        /// <summary>
        /// Generate the PoolSpecification for the needed pool.
        /// </summary>
        /// <param name="vmSize"></param>
        /// <param name="autoscaled"></param>
        /// <param name="preemptable"></param>
        /// <param name="nodeInfo"></param>
        /// <param name="containerConfiguration"></param>
        /// <param name="cancellationToken">A <see cref="CancellationToken"/> for controlling the lifetime of the asynchronous operation.</param>
        /// <returns><see cref="PoolSpecification"/></returns>
        /// <remarks>We use the PoolSpecification for both the namespace of all the constituent parts and for the fact that it allows us to configure shared and autopools using the same code.</remarks>
        private async ValueTask<PoolSpecification> GetPoolSpecification(string vmSize, bool autoscaled, bool preemptable, BatchNodeInfo nodeInfo, ContainerConfiguration containerConfiguration, CancellationToken cancellationToken)
        {
            // Any changes to any properties set in this method will require corresponding changes to ConvertPoolSpecificationToModelsPool()

            var vmConfig = new VirtualMachineConfiguration(
                imageReference: new ImageReference(
                    nodeInfo.BatchImageOffer,
                    nodeInfo.BatchImagePublisher,
                    nodeInfo.BatchImageSku,
                    nodeInfo.BatchImageVersion),
                nodeAgentSkuId: nodeInfo.BatchNodeAgentSkuId)
            {
                ContainerConfiguration = containerConfiguration
            };

            var poolSpecification = new PoolSpecification
            {
                VirtualMachineConfiguration = vmConfig,
                VirtualMachineSize = vmSize,
                ResizeTimeout = TimeSpan.FromMinutes(30),
                StartTask = await StartTaskIfNeeded(cancellationToken),
                TargetNodeCommunicationMode = NodeCommunicationMode.Simplified,
            };

            if (autoscaled)
            {
                poolSpecification.AutoScaleEnabled = true;
                poolSpecification.AutoScaleEvaluationInterval = BatchPool.AutoScaleEvaluationInterval;
                poolSpecification.AutoScaleFormula = BatchPool.AutoPoolFormula(preemptable, 1);
            }
            else
            {
                poolSpecification.AutoScaleEnabled = false;
                poolSpecification.TargetLowPriorityComputeNodes = preemptable == true ? 1 : 0;
                poolSpecification.TargetDedicatedComputeNodes = preemptable == false ? 1 : 0;
            }

            if (!string.IsNullOrEmpty(batchNodesSubnetId))
            {
                poolSpecification.NetworkConfiguration = new()
                {
                    PublicIPAddressConfiguration = new PublicIPAddressConfiguration(disableBatchNodesPublicIpAddress ? IPAddressProvisioningType.NoPublicIPAddresses : IPAddressProvisioningType.BatchManaged),
                    SubnetId = batchNodesSubnetId
                };
            }

            return poolSpecification;
        }

        /// <summary>
        /// Convert PoolSpecification to Models.Pool, including any BatchPoolIdentity
        /// </summary>
        /// <remarks>
        /// Note: this is not a complete conversion. It only converts properties we are currently using (including referenced objects).<br/>
        /// Devs: Any changes to any properties set in this method will require corresponding changes to all classes implementing <see cref="Management.Batch.IBatchPoolManager"/> along with possibly any systems they call, with the possible exception of <seealso cref="Management.Batch.ArmBatchPoolManager"/>.
        /// </remarks>
        /// <param name="name"></param>
        /// <param name="displayName"></param>
        /// <param name="poolIdentity"></param>
        /// <param name="pool"></param>
        /// <returns>A <see cref="BatchModels.Pool"/>.</returns>
        private static BatchModels.Pool ConvertPoolSpecificationToModelsPool(string name, string displayName, BatchModels.BatchPoolIdentity poolIdentity, PoolSpecification pool)
        {
            // Don't add feature work here that isn't necesitated by a change to GetPoolSpecification() unless it's a feature that PoolSpecification does not support.
            // TODO: (perpetually) add new properties we set in the future on <see cref="PoolSpecification"/> and/or its contained objects, if possible. When not, update CreateAutoPoolModePoolInformation().

            ValidateString(name, nameof(name), 64);
            ValidateString(displayName, nameof(displayName), 1024);

            return new(name: name, displayName: displayName, identity: poolIdentity)
            {
                VmSize = pool.VirtualMachineSize,
                ScaleSettings = true == pool.AutoScaleEnabled ? ConvertAutoScale(pool) : ConvertManualScale(pool),
                DeploymentConfiguration = new(virtualMachineConfiguration: ConvertVirtualMachineConfiguration(pool.VirtualMachineConfiguration)),
                ApplicationPackages = pool.ApplicationPackageReferences?.Select(ConvertApplicationPackage).ToList(),
                NetworkConfiguration = ConvertNetworkConfiguration(pool.NetworkConfiguration),
                StartTask = ConvertStartTask(pool.StartTask),
                TargetNodeCommunicationMode = ConvertNodeCommunicationMode(pool.TargetNodeCommunicationMode),
            };

            static void ValidateString(string value, string name, int length)
            {
                ArgumentNullException.ThrowIfNull(value, name);
                if (value.Length > length) throw new ArgumentException($"{name} exceeds maximum length {length}", name);
            }

            static BatchModels.ScaleSettings ConvertManualScale(PoolSpecification pool)
                => new()
                {
                    FixedScale = new()
                    {
                        TargetDedicatedNodes = pool.TargetDedicatedComputeNodes,
                        TargetLowPriorityNodes = pool.TargetLowPriorityComputeNodes,
                        ResizeTimeout = pool.ResizeTimeout,
                        NodeDeallocationOption = BatchModels.ComputeNodeDeallocationOption.TaskCompletion
                    }
                };

            static BatchModels.ScaleSettings ConvertAutoScale(PoolSpecification pool)
                => new()
                {
                    AutoScale = new()
                    {
                        Formula = pool.AutoScaleFormula,
                        EvaluationInterval = pool.AutoScaleEvaluationInterval
                    }
                };

            static BatchModels.VirtualMachineConfiguration ConvertVirtualMachineConfiguration(VirtualMachineConfiguration virtualMachineConfiguration)
                => virtualMachineConfiguration is null ? default : new(ConvertImageReference(virtualMachineConfiguration.ImageReference), virtualMachineConfiguration.NodeAgentSkuId, containerConfiguration: ConvertContainerConfiguration(virtualMachineConfiguration.ContainerConfiguration));

            static BatchModels.ContainerConfiguration ConvertContainerConfiguration(ContainerConfiguration containerConfiguration)
                => containerConfiguration is null ? default : new(containerConfiguration.ContainerImageNames, containerConfiguration.ContainerRegistries?.Select(ConvertContainerRegistry).ToList());

            static BatchModels.StartTask ConvertStartTask(StartTask startTask)
                => startTask is null ? default : new(startTask.CommandLine, startTask.ResourceFiles?.Select(ConvertResourceFile).ToList(), startTask.EnvironmentSettings?.Select(ConvertEnvironmentSetting).ToList(), ConvertUserIdentity(startTask.UserIdentity), startTask.MaxTaskRetryCount, startTask.WaitForSuccess, ConvertTaskContainerSettings(startTask.ContainerSettings));

            static BatchModels.UserIdentity ConvertUserIdentity(UserIdentity userIdentity)
                => userIdentity is null ? default : new(userIdentity.UserName, ConvertAutoUserSpecification(userIdentity.AutoUser));

            static BatchModels.AutoUserSpecification ConvertAutoUserSpecification(AutoUserSpecification autoUserSpecification)
                => autoUserSpecification is null ? default : new((BatchModels.AutoUserScope?)autoUserSpecification.Scope, (BatchModels.ElevationLevel?)autoUserSpecification.ElevationLevel);

            static BatchModels.TaskContainerSettings ConvertTaskContainerSettings(TaskContainerSettings containerSettings)
                => containerSettings is null ? default : new(containerSettings.ImageName, containerSettings.ContainerRunOptions, ConvertContainerRegistry(containerSettings.Registry), (BatchModels.ContainerWorkingDirectory?)containerSettings.WorkingDirectory);

            static BatchModels.ContainerRegistry ConvertContainerRegistry(ContainerRegistry containerRegistry)
                => containerRegistry is null ? default : new(containerRegistry.UserName, containerRegistry.Password, containerRegistry.RegistryServer, ConvertComputeNodeIdentityReference(containerRegistry.IdentityReference));

            static BatchModels.ResourceFile ConvertResourceFile(ResourceFile resourceFile)
                => resourceFile is null ? default : new(resourceFile.AutoStorageContainerName, resourceFile.StorageContainerUrl, resourceFile.HttpUrl, resourceFile.BlobPrefix, resourceFile.FilePath, resourceFile.FileMode, ConvertComputeNodeIdentityReference(resourceFile.IdentityReference));

            static BatchModels.ComputeNodeIdentityReference ConvertComputeNodeIdentityReference(ComputeNodeIdentityReference computeNodeIdentityReference)
                => computeNodeIdentityReference is null ? default : new(computeNodeIdentityReference.ResourceId);

            static BatchModels.EnvironmentSetting ConvertEnvironmentSetting(EnvironmentSetting environmentSetting)
                => environmentSetting is null ? default : new(environmentSetting.Name, environmentSetting.Value);

            static BatchModels.ImageReference ConvertImageReference(ImageReference imageReference)
                => imageReference is null ? default : new(imageReference.Publisher, imageReference.Offer, imageReference.Sku, imageReference.Version);

            static BatchModels.ApplicationPackageReference ConvertApplicationPackage(ApplicationPackageReference applicationPackage)
                => applicationPackage is null ? default : new(applicationPackage.ApplicationId, applicationPackage.Version);

            static BatchModels.NetworkConfiguration ConvertNetworkConfiguration(NetworkConfiguration networkConfiguration)
                => networkConfiguration is null ? default : new(subnetId: networkConfiguration.SubnetId, publicIPAddressConfiguration: ConvertPublicIPAddressConfiguration(networkConfiguration.PublicIPAddressConfiguration));

            static BatchModels.PublicIPAddressConfiguration ConvertPublicIPAddressConfiguration(PublicIPAddressConfiguration publicIPAddressConfiguration)
                => publicIPAddressConfiguration is null ? default : new(provision: (BatchModels.IPAddressProvisioningType?)publicIPAddressConfiguration.Provision);

            static BatchModels.NodeCommunicationMode? ConvertNodeCommunicationMode(NodeCommunicationMode? nodeCommunicationMode)
                => (BatchModels.NodeCommunicationMode?)nodeCommunicationMode;
        }

        /// <summary>
        /// Removes a set of strings from the given string
        /// </summary>
        /// <param name="stringsToRemove">Strings to remove</param>
        /// <param name="originalString">The original string</param>
        /// <returns>The modified string</returns>
        private static string RemoveQueryStringsFromLocalFilePaths(string originalString, IEnumerable<string> stringsToRemove)
        {
            if (!stringsToRemove.Any(s => originalString.Contains(s, StringComparison.OrdinalIgnoreCase)))
            {
                return originalString;
            }

            var modifiedString = originalString;

            foreach (var stringToRemove in stringsToRemove)
            {
                modifiedString = modifiedString.Replace(stringToRemove, string.Empty, StringComparison.OrdinalIgnoreCase);
            }

            return modifiedString;
        }

        /// <summary>
        /// Gets the cheapest available VM size that satisfies the <see cref="TesTask"/> execution requirements
        /// </summary>
        /// <param name="tesTask"><see cref="TesTask"/></param>
        /// <param name="cancellationToken">A <see cref="CancellationToken"/> for controlling the lifetime of the asynchronous operation.</param>
        /// <param name="forcePreemptibleVmsOnly">Force consideration of preemptible virtual machines only.</param>
        /// <returns>The virtual machine info</returns>
        public async Task<VirtualMachineInformation> GetVmSizeAsync(TesTask tesTask, CancellationToken cancellationToken, bool forcePreemptibleVmsOnly = false)
        {
            var allowedVmSizes = await allowedVmSizesService.GetAllowedVmSizes(cancellationToken);
            bool allowedVmSizesFilter(VirtualMachineInformation vm) => allowedVmSizes is null || !allowedVmSizes.Any() || allowedVmSizes.Contains(vm.VmSize, StringComparer.OrdinalIgnoreCase) || allowedVmSizes.Contains(vm.VmFamily, StringComparer.OrdinalIgnoreCase);

            var tesResources = tesTask.Resources;

            var previouslyFailedVmSizes = tesTask.Logs?
                .Where(log => log.FailureReason == BatchTaskState.NodeAllocationFailed.ToString() && log.VirtualMachineInfo?.VmSize is not null)
                .Select(log => log.VirtualMachineInfo.VmSize)
                .Distinct()
                .ToList();

            var virtualMachineInfoList = await skuInformationProvider.GetVmSizesAndPricesAsync(azureProxy.GetArmRegion(), cancellationToken);
            var preemptible = forcePreemptibleVmsOnly || usePreemptibleVmsOnly || (tesResources?.Preemptible).GetValueOrDefault(true);

            var eligibleVms = new List<VirtualMachineInformation>();
            var noVmFoundMessage = string.Empty;

            var vmSize = tesResources?.GetBackendParameterValue(TesResources.SupportedBackendParameters.vm_size);

            if (!string.IsNullOrWhiteSpace(vmSize))
            {
                eligibleVms = virtualMachineInfoList
                    .Where(vm =>
                        vm.LowPriority == preemptible
                        && vm.VmSize.Equals(vmSize, StringComparison.OrdinalIgnoreCase))
                    .ToList();

                noVmFoundMessage = $"No VM (out of {virtualMachineInfoList.Count}) available with the required resources (vmsize: {vmSize}, preemptible: {preemptible}) for task id {tesTask.Id}.";
            }
            else
            {
                var requiredNumberOfCores = (tesResources?.CpuCores).GetValueOrDefault(DefaultCoreCount);
                var requiredMemoryInGB = (tesResources?.RamGb).GetValueOrDefault(DefaultMemoryGb);
                var requiredDiskSizeInGB = (tesResources?.DiskGb).GetValueOrDefault(DefaultDiskGb);

                eligibleVms = virtualMachineInfoList
                    .Where(vm =>
                        vm.LowPriority == preemptible
                        && vm.VCpusAvailable >= requiredNumberOfCores
                        && vm.MemoryInGiB >= requiredMemoryInGB
                        && vm.ResourceDiskSizeInGiB >= requiredDiskSizeInGB)
                    .ToList();

                noVmFoundMessage = $"No VM (out of {virtualMachineInfoList.Count}) available with the required resources (cores: {requiredNumberOfCores}, memory: {requiredMemoryInGB} GB, disk: {requiredDiskSizeInGB} GB, preemptible: {preemptible}) for task id {tesTask.Id}.";
            }


            var coreQuota = await quotaVerifier
                .GetBatchQuotaProvider()
                .GetVmCoreQuotaAsync(preemptible, cancellationToken);

            var selectedVm = eligibleVms
                .Where(allowedVmSizesFilter)
                .Where(vm => IsThereSufficientCoreQuota(coreQuota, vm))
                .Where(vm =>
                    !(previouslyFailedVmSizes?.Contains(vm.VmSize, StringComparer.OrdinalIgnoreCase) ?? false))
                .MinBy(vm => vm.PricePerHour);

            if (!preemptible && selectedVm is not null)
            {
                var idealVm = eligibleVms
                    .Where(allowedVmSizesFilter)
                    .Where(vm => !(previouslyFailedVmSizes?.Contains(vm.VmSize, StringComparer.OrdinalIgnoreCase) ?? false))
                    .MinBy(x => x.PricePerHour);

                if (selectedVm.PricePerHour >= idealVm.PricePerHour * 2)
                {
                    tesTask.SetWarning("UsedLowPriorityInsteadOfDedicatedVm",
                        $"This task ran on low priority machine because dedicated quota was not available for VM Series '{idealVm.VmFamily}'.",
                        $"Increase the quota for VM Series '{idealVm.VmFamily}' to run this task on a dedicated VM. Please submit an Azure Support request to increase your quota: {AzureSupportUrl}");

                    return await GetVmSizeAsync(tesTask, cancellationToken, true);
                }
            }

            if (selectedVm is not null)
            {
                return selectedVm;
            }

            if (!eligibleVms.Any())
            {
                noVmFoundMessage += $" There are no VM sizes that match the requirements. Review the task resources.";
            }

            if (previouslyFailedVmSizes is not null)
            {
                noVmFoundMessage += $" The following VM sizes were excluded from consideration because of {BatchTaskState.NodeAllocationFailed} error(s) on previous attempts: {string.Join(", ", previouslyFailedVmSizes)}.";
            }

            var vmsExcludedByTheAllowedVmsConfiguration = eligibleVms.Except(eligibleVms.Where(allowedVmSizesFilter)).Count();

            if (vmsExcludedByTheAllowedVmsConfiguration > 0)
            {
                noVmFoundMessage += $" Note that {vmsExcludedByTheAllowedVmsConfiguration} VM(s), suitable for this task, were excluded by the allowed-vm-sizes configuration. Consider expanding the list of allowed VM sizes.";
            }

            throw new AzureBatchVirtualMachineAvailabilityException(noVmFoundMessage.Trim());
        }

        private static bool IsThereSufficientCoreQuota(BatchVmCoreQuota coreQuota, VirtualMachineInformation vm)
        {
            if (coreQuota.IsLowPriority || !coreQuota.IsDedicatedAndPerVmFamilyCoreQuotaEnforced)
            {
                return coreQuota.NumberOfCores >= vm.VCpusAvailable;
            }

            var result = coreQuota.DedicatedCoreQuotas?.FirstOrDefault(q => q.VmFamilyName.Equals(vm.VmFamily, StringComparison.OrdinalIgnoreCase));

            if (result is null)
            {
                return false;
            }

            return result?.CoreQuota >= vm.VCpusAvailable;
        }

        private async Task<(Tes.Models.BatchNodeMetrics BatchNodeMetrics, DateTimeOffset? TaskStartTime, DateTimeOffset? TaskEndTime, int? CromwellRcCode)> GetBatchNodeMetricsAndCromwellResultCodeAsync(TesTask tesTask, CancellationToken cancellationToken)
        {
            var bytesInGB = Math.Pow(1000, 3);
            var kiBInGB = Math.Pow(1000, 3) / 1024;

            static double? GetDurationInSeconds(Dictionary<string, string> dict, string startKey, string endKey)
            {
                return TryGetValueAsDateTimeOffset(dict, startKey, out var startTime) && TryGetValueAsDateTimeOffset(dict, endKey, out var endTime)
                    ? endTime.Subtract(startTime).TotalSeconds
                    : (double?)null;
            }

            static bool TryGetValueAsDateTimeOffset(Dictionary<string, string> dict, string key, out DateTimeOffset result)
            {
                result = default;
                return dict.TryGetValue(key, out var valueAsString) && DateTimeOffset.TryParse(valueAsString, out result);
            }

            static bool TryGetValueAsDouble(Dictionary<string, string> dict, string key, out double result)
            {
                result = default;
                return dict.TryGetValue(key, out var valueAsString) && double.TryParse(valueAsString, out result);
            }

            BatchNodeMetrics batchNodeMetrics = null;
            DateTimeOffset? taskStartTime = null;
            DateTimeOffset? taskEndTime = null;
            int? cromwellRcCode = null;

            try
            {
                var cromwellRcContent = await storageAccessProvider.DownloadBlobAsync($"/{GetCromwellExecutionDirectoryPath(tesTask)}/rc", cancellationToken);

                if (cromwellRcContent is not null && int.TryParse(cromwellRcContent, out var temp))
                {
                    cromwellRcCode = temp;
                }

                var metricsContent = await storageAccessProvider.DownloadBlobAsync($"/{GetStorageUploadPath(tesTask)}/metrics.txt", cancellationToken);

                if (metricsContent is not null)
                {
                    try
                    {
                        var metrics = DelimitedTextToDictionary(metricsContent.Trim());

                        var diskSizeInGB = TryGetValueAsDouble(metrics, "DiskSizeInKiB", out var diskSizeInKiB) ? diskSizeInKiB / kiBInGB : (double?)null;
                        var diskUsedInGB = TryGetValueAsDouble(metrics, "DiskUsedInKiB", out var diskUsedInKiB) ? diskUsedInKiB / kiBInGB : (double?)null;

                        batchNodeMetrics = new BatchNodeMetrics
                        {
                            BlobXferImagePullDurationInSeconds = GetDurationInSeconds(metrics, "BlobXferPullStart", "BlobXferPullEnd"),
                            ExecutorImagePullDurationInSeconds = GetDurationInSeconds(metrics, "ExecutorPullStart", "ExecutorPullEnd"),
                            ExecutorImageSizeInGB = TryGetValueAsDouble(metrics, "ExecutorImageSizeInBytes", out var executorImageSizeInBytes) ? executorImageSizeInBytes / bytesInGB : (double?)null,
                            FileDownloadDurationInSeconds = GetDurationInSeconds(metrics, "DownloadStart", "DownloadEnd"),
                            FileDownloadSizeInGB = TryGetValueAsDouble(metrics, "FileDownloadSizeInBytes", out var fileDownloadSizeInBytes) ? fileDownloadSizeInBytes / bytesInGB : (double?)null,
                            ExecutorDurationInSeconds = GetDurationInSeconds(metrics, "ExecutorStart", "ExecutorEnd"),
                            FileUploadDurationInSeconds = GetDurationInSeconds(metrics, "UploadStart", "UploadEnd"),
                            FileUploadSizeInGB = TryGetValueAsDouble(metrics, "FileUploadSizeInBytes", out var fileUploadSizeInBytes) ? fileUploadSizeInBytes / bytesInGB : (double?)null,
                            DiskUsedInGB = diskUsedInGB,
                            DiskUsedPercent = diskUsedInGB.HasValue && diskSizeInGB.HasValue && diskSizeInGB > 0 ? (float?)(diskUsedInGB / diskSizeInGB * 100) : null,
                            VmCpuModelName = metrics.GetValueOrDefault("VmCpuModelName")
                        };

                        taskStartTime = TryGetValueAsDateTimeOffset(metrics, "BlobXferPullStart", out var startTime) ? (DateTimeOffset?)startTime : null;
                        taskEndTime = TryGetValueAsDateTimeOffset(metrics, "UploadEnd", out var endTime) ? (DateTimeOffset?)endTime : null;
                    }
                    catch (Exception ex)
                    {
                        logger.LogError($"Failed to parse metrics for task {tesTask.Id}. Error: {ex.Message}");
                    }
                }
            }
            catch (Exception ex)
            {
                logger.LogError($"Failed to get batch node metrics for task {tesTask.Id}. Error: {ex.Message}");
            }

            return (batchNodeMetrics, taskStartTime, taskEndTime, cromwellRcCode);
        }

        private static Dictionary<string, string> DelimitedTextToDictionary(string text, string fieldDelimiter = "=", string rowDelimiter = "\n")
            => text.Split(rowDelimiter)
                .Select(line => { var parts = line.Split(fieldDelimiter); return new KeyValuePair<string, string>(parts[0], parts[1]); })
                .ToDictionary(kv => kv.Key, kv => kv.Value);

        /// <summary>
        /// Class that captures how <see cref="TesTask"/> transitions from current state to the new state, given the current Batch task state and optional condition. 
        /// Transitions typically include an action that needs to run in order for the task to move to the new state.
        /// </summary>
        private class TesTaskStateTransition
        {
            public TesTaskStateTransition(Func<TesTask, bool> condition, BatchTaskState? batchTaskState, string alternateSystemLogItem, Func<TesTask, CombinedBatchTaskInfo, CancellationToken, Task> asyncAction)
                : this(condition, batchTaskState, alternateSystemLogItem, asyncAction, null)
            { }

            public TesTaskStateTransition(Func<TesTask, bool> condition, BatchTaskState? batchTaskState, string alternateSystemLogItem, Action<TesTask, CombinedBatchTaskInfo> action)
                : this(condition, batchTaskState, alternateSystemLogItem, null, action)
            {
            }

            private TesTaskStateTransition(Func<TesTask, bool> condition, BatchTaskState? batchTaskState, string alternateSystemLogItem, Func<TesTask, CombinedBatchTaskInfo, CancellationToken, Task> asyncAction, Action<TesTask, CombinedBatchTaskInfo> action)
            {
                Condition = condition;
                CurrentBatchTaskState = batchTaskState;
                AlternateSystemLogItem = alternateSystemLogItem;
                AsyncAction = asyncAction;
                Action = action;
            }

            public Func<TesTask, bool> Condition { get; }
            public BatchTaskState? CurrentBatchTaskState { get; }
            private string AlternateSystemLogItem { get; }
            private Func<TesTask, CombinedBatchTaskInfo, CancellationToken, Task> AsyncAction { get; }
            private Action<TesTask, CombinedBatchTaskInfo> Action { get; }

            /// <summary>
            /// Calls <see cref="Action"/> and/or <see cref="AsyncAction"/>.
            /// </summary>
            /// <param name="tesTask"></param>
            /// <param name="combinedBatchTaskInfo"></param>
            /// <param name="cancellationToken">A <see cref="CancellationToken"/> for controlling the lifetime of the asynchronous operation.</param>
            /// <returns>True an action was called, otherwise False.</returns>
            public async ValueTask<bool> ActionAsync(TesTask tesTask, CombinedBatchTaskInfo combinedBatchTaskInfo, CancellationToken cancellationToken)
            {
                combinedBatchTaskInfo.AlternateSystemLogItem = AlternateSystemLogItem;
                var tesTaskChanged = false;

                if (AsyncAction is not null)
                {
                    await AsyncAction(tesTask, combinedBatchTaskInfo, cancellationToken);
                    tesTaskChanged = true;
                }

                if (Action is not null)
                {
                    Action(tesTask, combinedBatchTaskInfo);
                    tesTaskChanged = true;
                }

                return tesTaskChanged;
            }
        }

        private class ExternalStorageContainerInfo
        {
            public string AccountName { get; set; }
            public string ContainerName { get; set; }
            public string BlobEndpoint { get; set; }
            public string SasToken { get; set; }
        }

        private class CombinedBatchTaskInfo
        {
            public BatchTaskState BatchTaskState { get; set; }
            public BatchNodeMetrics BatchNodeMetrics { get; set; }
            public string FailureReason { get; set; }
            public DateTimeOffset? BatchTaskStartTime { get; set; }
            public DateTimeOffset? BatchTaskEndTime { get; set; }
            public int? BatchTaskExitCode { get; set; }
            public int? CromwellRcCode { get; set; }
            public IEnumerable<string> SystemLogItems { get; set; }
            public PoolInformation Pool { get; set; }
            public string AlternateSystemLogItem { get; set; }
        }
    }
}<|MERGE_RESOLUTION|>--- conflicted
+++ resolved
@@ -974,16 +974,10 @@
             //    }
             //}
 
-<<<<<<< HEAD
-            var batchExecutionDirectoryPath = GetBatchExecutionDirectoryPath(task);
-            var metricsPath = $"/{batchExecutionDirectoryPath}/metrics.txt";
-            var metricsUrl = new Uri(await storageAccessProvider.MapLocalPathToSasUrlAsync(metricsPath, getContainerSas: false, SharedAccessBlobPermissions.Create | SharedAccessBlobPermissions.Write));
-=======
             var storageUploadPath = GetStorageUploadPath(task);
             var metricsName = "metrics.txt";
             var metricsPath = $"/{storageUploadPath}/{metricsName}";
-            var metricsUrl = new Uri(await storageAccessProvider.MapLocalPathToSasUrlAsync(metricsPath, cancellationToken, getContainerSas: true));
->>>>>>> fbbcaf14
+            var metricsUrl = new Uri(await storageAccessProvider.MapLocalPathToSasUrlAsync(metricsPath, cancellationToken, getContainerSas: false, SharedAccessBlobPermissions.Create | SharedAccessBlobPermissions.Write));
 
             var additionalInputFiles = new List<TesInput>();
             // TODO: Cromwell bug: Cromwell command write_tsv() generates a file in the execution directory, for example execution/write_tsv_3922310b441805fc43d52f293623efbc.tmp. These are not passed on to TES inputs.
@@ -991,19 +985,13 @@
             // TODO: Verify whether this workaround is still needed.
             if (isCromwell)
             {
-<<<<<<< HEAD
-                var executionDirectoryUri = new Uri(await storageAccessProvider.MapLocalPathToSasUrlAsync($"/{cromwellExecutionDirectoryPath}", getContainerSas: true, SharedAccessBlobPermissions.Read | SharedAccessBlobPermissions.List));
-                var blobsInExecutionDirectory = (await azureProxy.ListBlobsAsync(executionDirectoryUri)).Where(b => !b.EndsWith($"/{CromwellScriptFileName}")).Where(b => !b.Contains($"/{BatchExecutionDirectoryName}/"));
-                additionalInputFiles = blobsInExecutionDirectory.Select(b => $"{CromwellPathPrefix}/{b}").Select(b => new TesInput { Content = null, Path = b, Url = b, Name = Path.GetFileName(b), Type = TesFileType.FILEEnum }).ToList();
-=======
-                var executionDirectoryUri = new Uri(await storageAccessProvider.MapLocalPathToSasUrlAsync($"/{cromwellExecutionDirectoryPath}", cancellationToken, getContainerSas: true));
+                var executionDirectoryUri = new Uri(await storageAccessProvider.MapLocalPathToSasUrlAsync($"/{cromwellExecutionDirectoryPath}", cancellationToken, getContainerSas: true, SharedAccessBlobPermissions.Read | SharedAccessBlobPermissions.List));
                 if (executionDirectoryUri is not null)
                 {
                     var blobsInExecutionDirectory = (await azureProxy.ListBlobsAsync(executionDirectoryUri, cancellationToken)).Where(b => !b.EndsWith($"/{CromwellScriptFileName}"));
                     var cromwellExecutionDirectory = $"/{cromwellExecutionDirectoryPath.Split("/", StringSplitOptions.RemoveEmptyEntries)[0]}";
                     additionalInputFiles = blobsInExecutionDirectory.Select(b => $"{cromwellExecutionDirectory}/{b}").Select(b => new TesInput { Content = null, Path = b, Url = b, Name = Path.GetFileName(b), Type = TesFileType.FILEEnum }).ToList();
                 }
->>>>>>> fbbcaf14
             }
 
             var filesToDownload = await Task.WhenAll(
@@ -1021,52 +1009,24 @@
                 Inputs = filesToDownload.Select(f => new FileInput { SourceUrl = f.Url, FullFileName = LocalizeLocalPath(f.Path), SasStrategy = SasResolutionStrategy.None }).ToList()
             };
 
-<<<<<<< HEAD
-            var downloadFilesScriptPath = $"{batchExecutionDirectoryPath}/{DownloadFilesScriptFileName}";
-            var downloadFilesScriptUrl = await storageAccessProvider.MapLocalPathToSasUrlAsync($"/{downloadFilesScriptPath}", getContainerSas: false, SharedAccessBlobPermissions.Read);
-            await storageAccessProvider.UploadBlobAsync($"/{downloadFilesScriptPath}", downloadFilesScriptContent);
-=======
->>>>>>> fbbcaf14
             var filesToUpload = Array.Empty<TesOutput>();
 
             if (task.Outputs?.Count > 0)
             {
                 filesToUpload = await Task.WhenAll(
-<<<<<<< HEAD
-                    task.Outputs?.Select(async f =>
-                        new TesOutput { Path = f.Path, Url = await storageAccessProvider.MapLocalPathToSasUrlAsync(f.Url, getContainerSas: true, SharedAccessBlobPermissions.Create | SharedAccessBlobPermissions.Write), Name = f.Name, Type = f.Type }));
-=======
                 task.Outputs?.Select(async f =>
                         new TesOutput
                         {
                             Path = f.Path,
-                            Url = await storageAccessProvider.MapLocalPathToSasUrlAsync(f.Url, cancellationToken, getContainerSas: true) ?? throw new TesException("InvalidOutputFilePath", $"Unsupported output URL '{f.Url}' for task Id {taskId}. Must start with 'http', '{CromwellPathPrefix}' or use '/accountName/containerName/blobName' pattern where TES service has Contributor access to the storage account."),
+                            Url = await storageAccessProvider.MapLocalPathToSasUrlAsync(f.Url, cancellationToken, getContainerSas: true, SharedAccessBlobPermissions.Create | SharedAccessBlobPermissions.Write) ?? throw new TesException("InvalidOutputFilePath", $"Unsupported output URL '{f.Url}' for task Id {taskId}. Must start with 'http', '{CromwellPathPrefix}' or use '/accountName/containerName/blobName' pattern where TES service has Contributor access to the storage account."),
                             Name = f.Name,
                             Type = f.Type
                         }));
->>>>>>> fbbcaf14
             }
 
             var uploadFilesScriptPath = $"/{storageUploadPath}/{UploadFilesScriptFileName}";
             // Ignore missing stdout/stderr files. CWL workflows have an issue where if the stdout/stderr are redirected, they are still listed in the TES outputs
             // Ignore any other missing files and directories. WDL tasks can have optional output files.
-<<<<<<< HEAD
-            // Syntax is: If file or directory doesn't exist, run a noop (":") operator, otherwise run the upload command:
-            // { if not exists do nothing else upload; } && { ... }
-            var uploadFilesScriptContent = "total_bytes=0"
-                + string.Join("", filesToUpload.Select(f =>
-                {
-                    var setVariables = $"path='{f.Path}' && url='{f.Url}'";
-                    var blobxferCommand = $"blobxfer upload --storage-url \"$url\" --local-path \"$path\" --one-shot-bytes {blobxferOneShotBytes:D} --chunk-size-bytes {blobxferChunkSizeBytes:D} {(f.Type == TesFileType.FILEEnum ? "--rename --no-recursive" : string.Empty)}";
-
-                    return $" && {{ {setVariables} && [ ! -e \"$path\" ] && : || {{ {blobxferCommand} && {incrementTotalBytesTransferred}; }} }}";
-                }))
-                + $" && echo FileUploadSizeInBytes=$total_bytes >> {metricsPath}";
-
-            var uploadFilesScriptPath = $"{batchExecutionDirectoryPath}/{UploadFilesScriptFileName}";
-            var uploadFilesScriptSasUrl = await storageAccessProvider.MapLocalPathToSasUrlAsync($"/{uploadFilesScriptPath}", getContainerSas: false, SharedAccessBlobPermissions.Read);
-            await storageAccessProvider.UploadBlobAsync($"/{uploadFilesScriptPath}", uploadFilesScriptContent);
-=======
             // Implementation: do not set Required to True (it defaults to False)
             var uploadFilesScriptContent = new NodeTask
             {
@@ -1074,7 +1034,6 @@
                 OutputsMetricsFormat = "FileUploadSizeInBytes={Size}",
                 Outputs = filesToUpload.Select(f => new FileOutput { TargetUrl = f.Url, FullFileName = LocalizeLocalPath(f.Path), FileType = ConvertFileType(f.Type), SasStrategy = SasResolutionStrategy.None }).ToList()
             };
->>>>>>> fbbcaf14
 
             var executor = task.Executors.First();
 
@@ -1162,17 +1121,12 @@
             await storageAccessProvider.UploadBlobAsync(uploadMetricsScriptPath, SerializeNodeTask(uploadMetricsScriptContent), cancellationToken);
             await storageAccessProvider.UploadBlobAsync(batchScriptPath, sb.ToString(), cancellationToken);
 
-<<<<<<< HEAD
-            var batchScriptSasUrl = await storageAccessProvider.MapLocalPathToSasUrlAsync($"/{batchScriptPath}", getContainerSas: false, SharedAccessBlobPermissions.Read);
-            var batchExecutionDirectorySasUrl = await storageAccessProvider.MapLocalPathToSasUrlAsync($"/{batchExecutionDirectoryPath}/", getContainerSas: true, SharedAccessBlobPermissions.Create | SharedAccessBlobPermissions.Write);
-=======
-            var nodeTaskRunnerSasUrl = await storageAccessProvider.MapLocalPathToSasUrlAsync($"/{defaultStorageAccountName}{TesExecutionsPathPrefix}/{NodeTaskRunnerFilename}", cancellationToken);
-            var batchScriptSasUrl = await storageAccessProvider.MapLocalPathToSasUrlAsync(batchScriptPath, cancellationToken);
-            var downloadFilesScriptUrl = await storageAccessProvider.MapLocalPathToSasUrlAsync(downloadFilesScriptPath, cancellationToken);
-            var uploadFilesScriptSasUrl = await storageAccessProvider.MapLocalPathToSasUrlAsync(uploadFilesScriptPath, cancellationToken);
-            var uploadMetricsScriptSasUrl = await storageAccessProvider.MapLocalPathToSasUrlAsync(uploadMetricsScriptPath, cancellationToken);
-            var tesInternalDirectorySasUrl = await storageAccessProvider.MapLocalPathToSasUrlAsync(storageUploadPath, cancellationToken, getContainerSas: true);
->>>>>>> fbbcaf14
+            var nodeTaskRunnerSasUrl = await storageAccessProvider.MapLocalPathToSasUrlAsync($"/{defaultStorageAccountName}{TesExecutionsPathPrefix}/{NodeTaskRunnerFilename}", cancellationToken, getContainerSas: false, SharedAccessBlobPermissions.Read);
+            var batchScriptSasUrl = await storageAccessProvider.MapLocalPathToSasUrlAsync(batchScriptPath, cancellationToken, getContainerSas: false, SharedAccessBlobPermissions.Read);
+            var downloadFilesScriptUrl = await storageAccessProvider.MapLocalPathToSasUrlAsync(downloadFilesScriptPath, cancellationToken, getContainerSas: false, SharedAccessBlobPermissions.Read);
+            var uploadFilesScriptSasUrl = await storageAccessProvider.MapLocalPathToSasUrlAsync(uploadFilesScriptPath, cancellationToken, getContainerSas: false, SharedAccessBlobPermissions.Read);
+            var uploadMetricsScriptSasUrl = await storageAccessProvider.MapLocalPathToSasUrlAsync(uploadMetricsScriptPath, cancellationToken, getContainerSas: false, SharedAccessBlobPermissions.Read);
+            var tesInternalDirectorySasUrl = await storageAccessProvider.MapLocalPathToSasUrlAsync(storageUploadPath, cancellationToken, getContainerSas: true, SharedAccessBlobPermissions.Create | SharedAccessBlobPermissions.Write);
 
             var batchRunCommand = enableBatchAutopool
                 ? $"/bin/bash -c chmod u+x ./{NodeTaskRunnerFilename} && /bin/bash $AZ_BATCH_TASK_WORKING_DIR/{BatchScriptFileName}"
@@ -1284,12 +1238,8 @@
 
             if (inputFile.Content is not null || IsCromwellCommandScript(inputFile))
             {
-<<<<<<< HEAD
-                inputFileUrl = await storageAccessProvider.MapLocalPathToSasUrlAsync(inputFile.Path, getContainerSas: false, SharedAccessBlobPermissions.Read);
-=======
                 var storageFileName = $"/{GetStorageUploadPath(task)}/{Guid.NewGuid()}";
-                inputFileUrl = await storageAccessProvider.MapLocalPathToSasUrlAsync(storageFileName, cancellationToken);
->>>>>>> fbbcaf14
+                inputFileUrl = await storageAccessProvider.MapLocalPathToSasUrlAsync(storageFileName, cancellationToken, getContainerSas: false, SharedAccessBlobPermissions.Read);
 
                 var content = inputFile.Content ?? await storageAccessProvider.DownloadBlobAsync(inputFile.Url, cancellationToken);
                 content = IsCromwellCommandScript(inputFile) ? RemoveQueryStringsFromLocalFilePaths(content, queryStringsToRemoveFromLocalFilePaths) : content;
@@ -1298,14 +1248,9 @@
             }
             else if (TryGetCromwellTmpFilePath(inputFile.Url, out var localPath))
             {
-<<<<<<< HEAD
-                inputFileUrl = await storageAccessProvider.MapLocalPathToSasUrlAsync(inputFile.Path, getContainerSas: false, SharedAccessBlobPermissions.Read);
-                await storageAccessProvider.UploadBlobFromFileAsync(inputFile.Path, localPath);
-=======
                 var storageFileName = $"/{GetStorageUploadPath(task)}/{Guid.NewGuid()}";
-                inputFileUrl = await storageAccessProvider.MapLocalPathToSasUrlAsync(storageFileName, cancellationToken);
+                inputFileUrl = await storageAccessProvider.MapLocalPathToSasUrlAsync(storageFileName, cancellationToken, getContainerSas: false, SharedAccessBlobPermissions.Read);
                 await storageAccessProvider.UploadBlobFromFileAsync(storageFileName, localPath, cancellationToken);
->>>>>>> fbbcaf14
             }
             else if (await storageAccessProvider.IsPublicHttpUrlAsync(inputFile.Url, cancellationToken))
             {
@@ -1315,11 +1260,7 @@
             {
                 // Convert file:///account/container/blob paths to /account/container/blob
                 var url = Uri.TryCreate(inputFile.Url, UriKind.Absolute, out var tempUrl) && tempUrl.IsFile ? tempUrl.AbsolutePath : inputFile.Url;
-<<<<<<< HEAD
-                inputFileUrl = (await storageAccessProvider.MapLocalPathToSasUrlAsync(url, getContainerSas: false, SharedAccessBlobPermissions.Read)) ?? throw new TesException("InvalidInputFilePath", $"Unsupported input URL '{inputFile.Url}' for task Id {taskId}. Must start with 'http', '{CromwellPathPrefix}' or use '/accountName/containerName/blobName' pattern where TES service has Contributor access to the storage account.");
-=======
-                inputFileUrl = (await storageAccessProvider.MapLocalPathToSasUrlAsync(url, cancellationToken)) ?? throw new TesException("InvalidInputFilePath", $"Unsupported input URL '{inputFile.Url}' for task Id {task.Id}. Must start with 'http', '{CromwellPathPrefix}' or use '/accountName/containerName/blobName' pattern where TES service has Contributor access to the storage account.");
->>>>>>> fbbcaf14
+                inputFileUrl = (await storageAccessProvider.MapLocalPathToSasUrlAsync(url, cancellationToken, getContainerSas: false, SharedAccessBlobPermissions.Read)) ?? throw new TesException("InvalidInputFilePath", $"Unsupported input URL '{inputFile.Url}' for task Id {task.Id}. Must start with 'http', '{CromwellPathPrefix}' or use '/accountName/containerName/blobName' pattern where TES service has Contributor access to the storage account.");
             }
 
             var path = RemoveQueryStringsFromLocalFilePaths(inputFile.Path, queryStringsToRemoveFromLocalFilePaths);
@@ -1337,13 +1278,8 @@
 
             if (!string.IsNullOrWhiteSpace(globalStartTaskPath))
             {
-<<<<<<< HEAD
-                startTaskSasUrl = await storageAccessProvider.MapLocalPathToSasUrlAsync(globalStartTaskPath, getContainerSas: false, SharedAccessBlobPermissions.Read);
-                if (!await azureProxy.BlobExistsAsync(new Uri(startTaskSasUrl)))
-=======
-                startTaskSasUrl = await storageAccessProvider.MapLocalPathToSasUrlAsync(globalStartTaskPath, cancellationToken);
+                startTaskSasUrl = await storageAccessProvider.MapLocalPathToSasUrlAsync(globalStartTaskPath, cancellationToken, getContainerSas: false, SharedAccessBlobPermissions.Read);
                 if (!await azureProxy.BlobExistsAsync(new Uri(startTaskSasUrl), cancellationToken))
->>>>>>> fbbcaf14
                 {
                     startTaskSasUrl = null;
                 }
