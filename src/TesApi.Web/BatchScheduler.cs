--- conflicted
+++ resolved
@@ -68,10 +68,6 @@
         private readonly ILogger logger;
         private readonly IAzureProxy azureProxy;
         private readonly IStorageAccessProvider storageAccessProvider;
-<<<<<<< HEAD
-        private readonly IReadOnlyList<string> allowedVmSizes;
-=======
->>>>>>> 84402e8f
         private readonly IBatchQuotaVerifier quotaVerifier;
         private readonly IBatchSkuInformationProvider skuInformationProvider;
         private readonly IList<TesTaskStateTransition> tesTaskStateTransitions;
@@ -147,10 +143,6 @@
             this.skuInformationProvider = skuInformationProvider;
             this.containerRegistryProvider = containerRegistryProvider;
 
-<<<<<<< HEAD
-            this.allowedVmSizes = GetStringValue(configuration, "AllowedVmSizes", null)?.Split(',', StringSplitOptions.RemoveEmptyEntries).ToList().AsReadOnly();
-=======
->>>>>>> 84402e8f
             this.usePreemptibleVmsOnly = batchSchedulingOptions.Value.UsePreemptibleVmsOnly;
             this.batchNodesSubnetId = batchNodesOptions.Value.SubnetId;
             this.dockerInDockerImageName = batchImageNameOptions.Value.Docker;
