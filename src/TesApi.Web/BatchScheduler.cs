--- conflicted
+++ resolved
@@ -699,12 +699,8 @@
                             return;
                         }
 
-<<<<<<< HEAD
-                        logger.LogInformation(azureBatchPoolCreationException, "TES task: {TesTask} AzureBatchPoolCreationException.Message: {ExceptionMessage} . This might be a transient issue. Task will remain with state QUEUED. Confirmed timeout: {ConfirmedTimeout}", tesTask.Id, azureBatchPoolCreationException.Message, azureBatchPoolCreationException.IsTimeout);
-=======
                         logger.LogWarning(azureBatchPoolCreationException, "TES task: {TesTask} AzureBatchPoolCreationException.Message: {ExceptionMessage}. This might be a transient issue. Task will remain with state QUEUED. Confirmed timeout: {ConfirmedTimeout}", tesTask.Id, azureBatchPoolCreationException.Message, azureBatchPoolCreationException.IsTimeout);
 
->>>>>>> 0a0c71cf
                         if (azureBatchPoolCreationException.IsJobQuota || azureBatchPoolCreationException.IsPoolQuota)
                         {
                             neededPools.Add(poolKey);
@@ -717,10 +713,7 @@
                                 },
                                 Array.Empty<string>());
                         }
-<<<<<<< HEAD
-=======
-
->>>>>>> 0a0c71cf
+
                         break;
 
                     case AzureBatchQuotaMaxedOutException azureBatchQuotaMaxedOutException:
