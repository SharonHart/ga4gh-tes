--- conflicted
+++ resolved
@@ -474,20 +474,14 @@
         /// <returns>True if the TES task needs to be persisted.</returns>
         private async Task<(TesTask TesTask, Task<bool> IsModifiedResult)> ProcessTesTaskAsync(TesTask tesTask, BatchAccountState batchAccountState, CancellationToken cancellationToken)
         {
-<<<<<<< HEAD
             cancellationToken.ThrowIfCancellationRequested();
             var combinedBatchTaskInfo = await GetBatchTaskStateAsync(tesTask, batchAccountState, cancellationToken);
-            const string template = "TES task: {TesTask} BatchTaskState: {BatchTaskState}";
-            var msg = string.Format(ConvertTemplateToFormat(template), tesTask.Id, combinedBatchTaskInfo.BatchTaskState);
-            //var msg = string.Format$"TES task: {tesTask.Id} BatchTaskState: {combinedBatchTaskInfo.BatchTaskState}";
-=======
-            var combinedBatchTaskInfo = await GetBatchTaskStateAsync(tesTask);
-            var msg = $"TES task: {tesTask.Id} TES task state: {tesTask.State} BatchTaskState: {combinedBatchTaskInfo.BatchTaskState}";
->>>>>>> 94451a2a
+            const string template = "TES task: {TesTask} TES task state: {TesTaskState} BatchTaskState: {BatchTaskState}";
+            var msg = string.Format(ConvertTemplateToFormat(template), tesTask.Id, tesTask.State, combinedBatchTaskInfo.BatchTaskState);
 
             if (onlyLogBatchTaskStateOnce.Add(msg))
             {
-                logger.LogInformation(template, tesTask.Id, combinedBatchTaskInfo.BatchTaskState);
+                logger.LogInformation(template, tesTask.Id, tesTask.State, combinedBatchTaskInfo.BatchTaskState);
             }
 
             return (tesTask, HandleTesTaskTransitionAsync(tesTask, combinedBatchTaskInfo, cancellationToken));
