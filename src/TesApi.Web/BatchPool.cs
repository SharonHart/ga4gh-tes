﻿// Copyright (c) Microsoft Corporation.
// Licensed under the MIT License.

using System;
using System.Collections.Generic;
using System.Linq;
using System.Threading;
using System.Threading.Tasks;
using Azure;
using Microsoft.Azure.Batch;
using Microsoft.Azure.Batch.Common;
using Microsoft.Extensions.Logging;
using Microsoft.Extensions.Options;

namespace TesApi.Web
{
    /// <summary>
    /// Represents a pool in an Azure Batch Account.
    /// </summary>
    public sealed partial class BatchPool
    {
        /// <summary>
        /// Minimum property set required for <see cref="CloudPool"/> provided to constructors of this class
        /// </summary>
        public const string CloudPoolSelectClause = "id,creationTime,metadata";

        /// <summary>
        /// Autoscale evalutation interval
        /// </summary>
        public static TimeSpan AutoScaleEvaluationInterval { get; } = TimeSpan.FromMinutes(5);

        private const int MaxComputeNodesToRemoveAtOnce = 100; // https://learn.microsoft.com/en-us/rest/api/batchservice/pool/remove-nodes?tabs=HTTP#request-body nodeList description

        private readonly ILogger _logger;
        private readonly IAzureProxy _azureProxy;

        /// <summary>
        /// Constructor of <see cref="BatchPool"/>.
        /// </summary>
        /// <param name="batchScheduler"></param>
        /// <param name="batchSchedulingOptions"></param>
        /// <param name="azureProxy"></param>
        /// <param name="logger"></param>
        /// <exception cref="ArgumentException"></exception>
        public BatchPool(IBatchScheduler batchScheduler, IOptions<Options.BatchSchedulingOptions> batchSchedulingOptions, IAzureProxy azureProxy, ILogger<BatchPool> logger)
        {
            var rotationDays = batchSchedulingOptions.Value.PoolRotationForcedDays;
            if (rotationDays == 0) { rotationDays = Options.BatchSchedulingOptions.DefaultPoolRotationForcedDays; }
            _forcePoolRotationAge = TimeSpan.FromDays(rotationDays);

            this._azureProxy = azureProxy;
            this._logger = logger;
            _batchPools = batchScheduler as BatchScheduler ?? throw new ArgumentException("batchScheduler must be of type BatchScheduler", nameof(batchScheduler));
        }

        private Queue<TaskFailureInformation> StartTaskFailures { get; } = new();
        private Queue<ResizeError> ResizeErrors { get; } = new();

        internal IAsyncEnumerable<CloudTask> GetTasksAsync(bool includeCompleted)
            => _azureProxy.ListTasksAsync(Pool.PoolId, new ODATADetailLevel { SelectClause = "id,stateTransitionTime", FilterClause = includeCompleted ? default : "state ne 'completed'" });

        private async ValueTask RemoveNodesAsync(IList<ComputeNode> nodesToRemove, CancellationToken cancellationToken)
        {
            _logger.LogDebug("Removing {Nodes} nodes from {PoolId}", nodesToRemove.Count, Pool.PoolId);
            _resizeErrorsRetrieved = false;
            await _azureProxy.DeleteBatchComputeNodesAsync(Pool.PoolId, nodesToRemove, cancellationToken);
        }
    }

    /// <content>
    /// Implements the various ServicePool* methods.
    /// </content>
    public sealed partial class BatchPool
    {
        private enum ScalingMode
        {
            Unknown,
            AutoScaleEnabled,
            SettingManualScale,
            RemovingFailedNodes,
            WaitingForAutoScale,
            SettingAutoScale
        }

        private ScalingMode _scalingMode = ScalingMode.Unknown;
        private DateTime _autoScaleWaitTime;

        private readonly TimeSpan _forcePoolRotationAge;
        private readonly BatchScheduler _batchPools;
        private bool _resizeErrorsRetrieved;
        private bool _resetAutoScalingRequired;

        private DateTime? Creation { get; set; }
        private bool IsDedicated { get; set; }
        private DateTime? LastAllocationStateTransitionToSteady { get; set; }
        private DateTime? LastAllocationRequestSent { get; set; }

        private void EnsureScalingModeSet(bool? autoScaleEnabled)
        {
            if (ScalingMode.Unknown == _scalingMode)
            {
                _scalingMode = autoScaleEnabled switch
                {
                    true => ScalingMode.AutoScaleEnabled,
                    false => ScalingMode.RemovingFailedNodes,
                    null => _scalingMode,
                };
            }
        }

        private bool IsAllocationStateSteady(AzureBatchPoolAllocationState poolAllocationState)
        {
            var isAllocationStateSteady = poolAllocationState.AllocationState == AllocationState.Steady;
            if (isAllocationStateSteady && poolAllocationState.AllocationStateTransitionTime > (LastAllocationStateTransitionToSteady ?? DateTime.MinValue))
            {
                LastAllocationStateTransitionToSteady = poolAllocationState.AllocationStateTransitionTime;
            }

            return isAllocationStateSteady && (LastAllocationRequestSent ?? Creation) <= poolAllocationState.AllocationStateTransitionTime;
        }

        private void MarkAllocationStateDirty(AzureBatchPoolAllocationState poolAllocationState)
        {
            poolAllocationState.AllocationState = AllocationState.Resizing;
            LastAllocationRequestSent = DateTime.UtcNow;
        }

        private async ValueTask ServicePoolGetResizeErrorsAsync(AzureBatchPoolAllocationState poolAllocationState, CancellationToken cancellationToken)
        {
            EnsureScalingModeSet(poolAllocationState.AutoScaleEnabled);

            if (_scalingMode == ScalingMode.AutoScaleEnabled)
            {
                if (!IsAllocationStateSteady(poolAllocationState))
                {
<<<<<<< HEAD
                    _resetAutoScalingRequired = false;
                    _resizeErrorsRetrieved = false;
                }
                else if (!_resizeErrorsRetrieved)
                {
                    ResizeErrors.Clear();
                    var pool = await _azureProxy.GetBatchPoolAsync(Pool.PoolId, cancellationToken, new ODATADetailLevel { SelectClause = "resizeErrors" });
=======
                    if (!_resizeErrorsRetrieved)
                    {
                        ResizeErrors.Clear();
                        var pool = await _azureProxy.GetBatchPoolAsync(Pool.PoolId, cancellationToken, new ODATADetailLevel { SelectClause = "resizeErrors" });
>>>>>>> 3c2d8b20

                    foreach (var error in pool.ResizeErrors ?? Enumerable.Empty<ResizeError>())
                    {
                        switch (error.Code)
                        {
                            // Errors to ignore
                            case PoolResizeErrorCodes.RemoveNodesFailed:
                            case PoolResizeErrorCodes.AccountCoreQuotaReached:
                            case PoolResizeErrorCodes.AccountLowPriorityCoreQuotaReached:
                            case PoolResizeErrorCodes.CommunicationEnabledPoolReachedMaxVMCount:
                            case PoolResizeErrorCodes.AccountSpotCoreQuotaReached:
                            case PoolResizeErrorCodes.AllocationTimedOut:
                                break;

                            // Errors to force autoscale to be reset
                            case PoolResizeErrorCodes.ResizeStopped:
                                _resetAutoScalingRequired |= true;
                                break;

                            // Errors to both force resetting autoscale and fail tasks
                            case PoolResizeErrorCodes.AllocationFailed:
                                _resetAutoScalingRequired |= true;
                                goto default;

                            // Errors to fail tasks should be directed here
                            default:
                                ResizeErrors.Enqueue(error);
                                break;
                        }
                    }

                    _resizeErrorsRetrieved = true;
                }
            }
        }

        /// <summary>
        /// Generates a formula for Azure batch account auto-pool usage
        /// </summary>
        /// <param name="preemptable">false if compute nodes are dedicated, true otherwise.</param>
        /// <param name="initialTarget">Number of compute nodes to allocate the first time this formula is evaluated.</param>
        /// <remarks>Implements <see cref="IAzureProxy.BatchPoolAutoScaleFormulaFactory"/>.</remarks>
        /// <returns></returns>
        public static string AutoPoolFormula(bool preemptable, int initialTarget)
        /*
          Notes on the formula:
              Reference: https://docs.microsoft.com/en-us/azure/batch/batch-automatic-scaling

          In order to avoid confusion, some of the builtin variable names in batch's autoscale formulas named in a way that may not appear intuitive:
              Running tasks are named RunningTasks, which is fine
              Queued tasks are named ActiveTasks, which matches the same value of the "state" property
              The sum of running & queued tasks (what I would have named TotalTasks) is named PendingTasks

          The type of ~Tasks is what batch calls a "doubleVec", which needs to be first turned into a "doubleVecList" before it can be turned into a scaler.
          This is accomplished by calling doubleVec's GetSample method, which returns some number of the most recent available samples of the related metric.
          Then, a function is used to extract a scaler from the list of scalers (measurements). NOTE: there does not seem to be a "last" function.

          Whenever autoscaling is first turned on, including when the pool is first created, there are no sampled metrics available. Thus, we need to prevent the
          expected errors that would result from trying to extract the samples. Later on, if recent samples aren't available, we prefer that the formula fails
          (1- so we can potentially capture that, and 2- so that we don't suddenly try to remove all nodes from the pool when there's still demand) so we use a
          timed scheme to substitue an "initial value" (aka initialTarget).

          We set NodeDeallocationOption to taskcompletion to prevent wasting time/money by stopping a running task, only to requeue it onto another node, or worse,
          fail it, just because batch's last sample was taken longer ago than a task's assignment was made to a node, because the formula evaluations are not coordinated
          with the metric sampling based on my observations. This does mean that some resizes will time out, so we mustn't simply consider timeout to be a fatal error.

          internal variables in this formula:
            * lifespan: the amount of time between the creation of the formula and the evaluation time of the formula.
            * span: the amount of time of sampled data to use.
            * startup: the amount of time we use the initialTarget value instead of using the sampled data.
            * ratio: the minimum percentage of "valid" measurements to within `span` needed to consider the data collection to be valid.
        */
        {
            var targetVariable = preemptable ? "TargetLowPriorityNodes" : "TargetDedicated";
            return string.Join(Environment.NewLine, new[]
            {
                "$NodeDeallocationOption = taskcompletion;",
                $"""lifespan = time() - time("{DateTime.UtcNow:r}");""",
                "span = TimeInterval_Second * 90;",
                "startup = TimeInterval_Minute * 2;",
                "ratio = 10;",
                $"${targetVariable} = (lifespan > startup ? min($PendingTasks.GetSample(span, ratio)) : {initialTarget});"
            });
        }

        private async ValueTask ServicePoolManagePoolScalingAsync(AzureBatchPoolAllocationState poolAllocationState, CancellationToken cancellationToken)
        {
            // This method implememts a state machine to disable/enable autoscaling as needed to clear certain conditions that can be observed
            EnsureScalingModeSet(poolAllocationState.AutoScaleEnabled);

            if (IsAllocationStateSteady(poolAllocationState))
            {
                switch (_scalingMode)
                {
                    case ScalingMode.AutoScaleEnabled:
                        if (_resetAutoScalingRequired || await GetNodesToRemove(false).AnyAsync(cancellationToken))
                        {
                            _logger.LogInformation(@"Switching pool {PoolId} to manual scale to clear resize errors and/or compute nodes in invalid states.", Pool.PoolId);
                            await _azureProxy.DisableBatchPoolAutoScaleAsync(Pool.PoolId, cancellationToken);
                            MarkAllocationStateDirty(poolAllocationState);
                            _scalingMode = ScalingMode.SettingManualScale;
                        }
                        break;

                    case ScalingMode.SettingManualScale:
                        {
                            var nodesToRemove = Enumerable.Empty<ComputeNode>();

                            // It's documented that a max of 100 nodes can be removed at a time. Excess eligible nodes will be removed in a future call to this method.
                            await foreach (var node in GetNodesToRemove(true).Take(MaxComputeNodesToRemoveAtOnce).WithCancellation(cancellationToken))
                            {
                                switch (node.State)
                                {
                                    case ComputeNodeState.Unusable:
                                        _logger.LogDebug("Found unusable node {NodeId}", node.Id);
                                        break;

                                    case ComputeNodeState.StartTaskFailed:
                                        _logger.LogDebug("Found starttaskfailed node {NodeId}", node.Id);
                                        StartTaskFailures.Enqueue(node.StartTaskInformation.FailureInformation);
                                        break;

                                    case ComputeNodeState.Preempted:
                                        _logger.LogDebug("Found preempted node {NodeId}", node.Id);
                                        break;

                                    default: // Should never reach here. Skip.
                                        continue;
                                }

                                nodesToRemove = nodesToRemove.Append(node);
                                _resizeErrorsRetrieved = false;
                            }

                            nodesToRemove = nodesToRemove.ToList();

                            if (nodesToRemove.Any())
                            {
                                await RemoveNodesAsync((IList<ComputeNode>)nodesToRemove, cancellationToken);
                                MarkAllocationStateDirty(poolAllocationState);
                                _scalingMode = ScalingMode.RemovingFailedNodes;
                            }
                            else
                            {
                                goto case ScalingMode.RemovingFailedNodes;
                            }
                        }
                        break;

                    case ScalingMode.RemovingFailedNodes:
                        _scalingMode = ScalingMode.RemovingFailedNodes;
                        ResizeErrors.Clear();
                        _resizeErrorsRetrieved = true;
                        _logger.LogInformation(@"Switching pool {PoolId} back to autoscale.", Pool.PoolId);
                        await _azureProxy.EnableBatchPoolAutoScaleAsync(Pool.PoolId, !IsDedicated, AutoScaleEvaluationInterval, (p, t) => AutoPoolFormula(p, GetTaskCount(t)), cancellationToken);
                        MarkAllocationStateDirty(poolAllocationState);
                        _autoScaleWaitTime = DateTime.UtcNow + (3 * AutoScaleEvaluationInterval) + BatchPoolService.RunInterval;
                        _scalingMode = _resetAutoScalingRequired ? ScalingMode.WaitingForAutoScale : ScalingMode.SettingAutoScale;
                        break;

                    case ScalingMode.WaitingForAutoScale:
                        _resetAutoScalingRequired = false;
                        if (DateTime.UtcNow > _autoScaleWaitTime)
                        {
                            _scalingMode = ScalingMode.SettingAutoScale;
                        }
                        break;

                    case ScalingMode.SettingAutoScale:
                        _scalingMode = ScalingMode.AutoScaleEnabled;
                        break;
                }

                int GetTaskCount(int @default) // Used to make reenabling auto-scale more performant by attempting to gather the current number of "pending" tasks, falling back on the current target.
                {
                    try
                    {
                        return GetTasksAsync(includeCompleted: false).CountAsync(cancellationToken).AsTask().Result;
                    }
                    catch
                    {
                        return @default;
                    }
                }
            }

            IAsyncEnumerable<ComputeNode> GetNodesToRemove(bool withState)
                => _azureProxy.ListComputeNodesAsync(Pool.PoolId, new ODATADetailLevel(filterClause: @"state eq 'starttaskfailed' or state eq 'preempted' or state eq 'unusable'", selectClause: withState ? @"id,state,startTaskInfo" : @"id"));
        }

        private bool DetermineIsAvailable(DateTime? creation)
            => creation.HasValue && creation.Value + _forcePoolRotationAge > DateTime.UtcNow;

        private ValueTask ServicePoolRotateAsync(AzureBatchPoolAllocationState _1, CancellationToken _2)
        {
            if (IsAvailable)
            {
                IsAvailable = DetermineIsAvailable(Creation);
            }

            return ValueTask.CompletedTask;
        }

        private async ValueTask ServicePoolRemovePoolIfEmptyAsync(AzureBatchPoolAllocationState poolAllocationState, CancellationToken cancellationToken)
        {
            if (!IsAvailable && IsAllocationStateSteady(poolAllocationState))
            {
                if (poolAllocationState.CurrentLowPriority.GetValueOrDefault(0) == 0 && poolAllocationState.CurrentDedicated.GetValueOrDefault(0) == 0 && !await GetTasksAsync(includeCompleted: true).AnyAsync(cancellationToken))
                {
                    await _batchPools.DeletePoolAsync(this, cancellationToken);
                    MarkAllocationStateDirty(poolAllocationState);
                    _ = _batchPools.RemovePoolFromList(this);
                }
            }
        }
    }

    /// <content>
    /// Implements the <see cref="IBatchPool"/> interface.
    /// </content>
    public sealed partial class BatchPool : IBatchPool
    {
        private static readonly SemaphoreSlim lockObj = new(1, 1);

        /// <summary>
        /// Types of maintenance calls offered by the <see cref="ServicePoolAsync(ServiceKind, AzureBatchPoolAllocationState, CancellationToken)"/> service method.
        /// </summary>
        internal enum ServiceKind
        {
            /// <summary>
            /// Queues resize errors (if available).
            /// </summary>
            GetResizeErrors,

            /// <summary>
            /// Proactively removes errored nodes from pool and manages certain autopool error conditions.
            /// </summary>
            ManagePoolScaling,

            /// <summary>
            /// Removes <see cref="CloudPool"/> if it's retired and empty.
            /// </summary>
            RemovePoolIfEmpty,

            /// <summary>
            /// Stages rotating or retiring this <see cref="CloudPool"/> if needed.
            /// </summary>
            Rotate,
        }

        /// <inheritdoc/>
        public bool IsAvailable { get; private set; } = true;

        /// <inheritdoc/>
        public PoolInformation Pool { get; private set; }

        /// <inheritdoc/>
        public async ValueTask<bool> CanBeDeleted(CancellationToken cancellationToken = default)
        {
            if (await GetTasksAsync(includeCompleted: true).AnyAsync(cancellationToken))
            {
                return false;
            }

            await foreach (var node in _azureProxy.ListComputeNodesAsync(Pool.PoolId, new ODATADetailLevel(selectClause: "state")).WithCancellation(cancellationToken))
            {
                switch (node.State)
                {
                    case ComputeNodeState.Rebooting:
                    case ComputeNodeState.Reimaging:
                    case ComputeNodeState.Running:
                    case ComputeNodeState.Creating:
                    case ComputeNodeState.Starting:
                    case ComputeNodeState.WaitingForStartTask:
                        return false;
                }
            }

            return true;
        }

        /// <inheritdoc/>
        public ResizeError PopNextResizeError()
            => ResizeErrors.TryDequeue(out var resizeError) ? resizeError : default;

        /// <inheritdoc/>
        public TaskFailureInformation PopNextStartTaskFailure()
            => StartTaskFailures.TryDequeue(out var failure) ? failure : default;

        /// <summary>
        /// Service methods dispatcher.
        /// </summary>
        /// <param name="serviceKind">The type of <see cref="ServiceKind"/> service call.</param>
        /// <param name="poolAllocationState">Shared state to be passed to the implementing method.</param>
        /// <param name="cancellationToken"></param>
        internal async ValueTask ServicePoolAsync(ServiceKind serviceKind, AzureBatchPoolAllocationState poolAllocationState = default, CancellationToken cancellationToken = default)
        {
            poolAllocationState ??= await _azureProxy.GetFullAllocationStateAsync(Pool.PoolId, cancellationToken);

            Func<AzureBatchPoolAllocationState, CancellationToken, ValueTask> func = serviceKind switch
            {
                ServiceKind.GetResizeErrors => ServicePoolGetResizeErrorsAsync,
                ServiceKind.ManagePoolScaling => ServicePoolManagePoolScalingAsync,
                ServiceKind.RemovePoolIfEmpty => ServicePoolRemovePoolIfEmptyAsync,
                ServiceKind.Rotate => ServicePoolRotateAsync,
                _ => throw new ArgumentOutOfRangeException(nameof(serviceKind)),
            };

            await lockObj.WaitAsync(cancellationToken); // Don't release if we never acquire. Thus, don't put this inside the try/finally where the finally calls Release().

            try // Don't add any code that can throw between this line and the call above to acquire lockObj.
            {
                await func(poolAllocationState, cancellationToken);
            }
            finally
            {
                _ = lockObj.Release();
            }
        }

        /// <inheritdoc/>
        public async ValueTask ServicePoolAsync(CancellationToken cancellationToken = default)
        {
            var exceptions = new List<Exception>();
            var poolAllocationState = await _azureProxy.GetFullAllocationStateAsync(Pool.PoolId, cancellationToken);

            _ = await PerformTask(ServicePoolAsync(ServiceKind.GetResizeErrors, poolAllocationState, cancellationToken), cancellationToken)
            && await PerformTask(ServicePoolAsync(ServiceKind.ManagePoolScaling, poolAllocationState, cancellationToken), cancellationToken)
            && await PerformTask(ServicePoolAsync(ServiceKind.Rotate, poolAllocationState, cancellationToken), cancellationToken)
            && await PerformTask(ServicePoolAsync(ServiceKind.RemovePoolIfEmpty, poolAllocationState, cancellationToken), cancellationToken);

            switch (exceptions.Count)
            {
                case 0:
                    return;

                case 1:
                    throw exceptions.First();

                default:
                    throw new AggregateException(exceptions.SelectMany(Flatten));
            }

            static IEnumerable<Exception> Flatten(Exception ex)
                => ex switch
                {
                    AggregateException aggregateException => aggregateException.InnerExceptions,
                    _ => Enumerable.Empty<Exception>().Append(ex),
                };

            async ValueTask<bool> PerformTask(ValueTask serviceAction, CancellationToken cancellationToken)
            {
                if (!cancellationToken.IsCancellationRequested)
                {
                    try
                    {
                        await serviceAction;
                        return true;
                    }
                    catch (Exception ex)
                    {
                        exceptions.Add(ex);
                        return await RemoveMissingPools(ex);
                    }
                }

                return false;
            }

            async ValueTask<bool> RemoveMissingPools(Exception ex)
            {
                switch (ex)
                {
                    case AggregateException aggregateException:
                        var result = true;
                        foreach (var e in aggregateException.InnerExceptions)
                        {
                            result &= await RemoveMissingPools(e);
                        }
                        return result;

                    case BatchException batchException:
                        if (batchException.RequestInformation.BatchError.Code == BatchErrorCodeStrings.PoolNotFound)
                        {
                            _logger.LogError(ex, "Batch pool {PoolId} is missing. Removing it from TES's active pool list.", Pool.PoolId);
                            _ = _batchPools.RemovePoolFromList(this);
                            // TODO: Consider moving any remaining tasks to another pool, or failing tasks explicitly
                            await _batchPools.DeletePoolAsync(this, cancellationToken); // Ensure job removal too
                            return false;
                        }
                        break;
                }
                return true;
            }
        }

        /// <inheritdoc/>
        public async ValueTask<DateTime> GetAllocationStateTransitionTime(CancellationToken cancellationToken = default)
            => (await _azureProxy.GetBatchPoolAsync(Pool.PoolId, cancellationToken, new ODATADetailLevel { SelectClause = "allocationStateTransitionTime" })).AllocationStateTransitionTime ?? DateTime.UtcNow;

        /// <inheritdoc/>
        public async ValueTask CreatePoolAndJobAsync(Microsoft.Azure.Management.Batch.Models.Pool poolModel, bool isPreemptible, CancellationToken cancellationToken)
        {
            try
            {
                CloudPool pool = default;
                await Task.WhenAll(
                    _azureProxy.CreateBatchJobAsync(new() { PoolId = poolModel.Name }, cancellationToken),
                    Task.Run(async () =>
                    {
                        var poolInfo = await _azureProxy.CreateBatchPoolAsync(poolModel, isPreemptible, cancellationToken);
                        pool = await _azureProxy.GetBatchPoolAsync(poolInfo.PoolId, cancellationToken, new ODATADetailLevel { SelectClause = CloudPoolSelectClause });
                    }, cancellationToken));

                Configure(pool);
            }
            catch (AggregateException ex)
            {
                var exception = ex.Flatten();
                // If there is only one contained exception, we don't need an AggregateException, and we have a simple path to success (following this if block)
                // In the extremely unlikely event that there are no innerexceptions, we don't want to change the existing code flow nor do we want to complicate the (less than 2) path.
                if (exception.InnerExceptions?.Count != 1)
                {
                    throw new AggregateException(exception.Message, exception.InnerExceptions?.Select(HandleException) ?? Enumerable.Empty<Exception>());
                }

                throw HandleException(exception.InnerException);
            }
            catch (Exception ex)
            {
                throw HandleException(ex);
            }

            Exception HandleException(Exception ex)
            {
                // When the batch management API creating the pool times out, it may or may not have created the pool. Add an inactive record to delete it if it did get created and try again later. That record will be removed later whether or not the pool was created.
                Pool ??= new() { PoolId = poolModel.Name };
                _ = _batchPools.AddPool(this);
                return ex switch
                {
                    OperationCanceledException => ex.InnerException is null ? ex : new AzureBatchPoolCreationException(ex.Message, true, ex),
                    var x when x is RequestFailedException rfe && rfe.Status == 0 && rfe.InnerException is System.Net.WebException webException && webException.Status == System.Net.WebExceptionStatus.Timeout => new AzureBatchPoolCreationException(ex.Message, true, ex),
                    var x when IsInnermostExceptionSocketException(x) => new AzureBatchPoolCreationException(ex.Message, ex),
                    _ => new AzureBatchPoolCreationException(ex.Message, ex),
                };

                static bool IsInnermostExceptionSocketException(Exception ex)
                {
                    for (var e = ex; e is not System.Net.Sockets.SocketException; e = e.InnerException)
                    {
                        if (e.InnerException is null) { return false; }
                    }

                    return true;
                }
            }
        }

        /// <inheritdoc/>
        public async ValueTask AssignPoolAsync(CloudPool pool, CancellationToken cancellationToken)
        {
            ArgumentNullException.ThrowIfNull(pool);

            if (pool.Id is null || pool.CreationTime is null || pool.Metadata is null || !pool.Metadata.Any(m => BatchScheduler.PoolHostName.Equals(m.Name, StringComparison.Ordinal)) || !pool.Metadata.Any(m => BatchScheduler.PoolIsDedicated.Equals(m.Name, StringComparison.Ordinal)))
            {
                throw new ArgumentException("CloudPool is either not configured correctly or was not retrieved with all required metadata.", nameof(pool));
            }

            // Pool is "broken" if job is missing/not active. Reject this pool via the side effect of the exception that is thrown.
<<<<<<< HEAD
            try
            {
                if ((await _azureProxy.GetBatchJobAsync(pool.Id, cancellationToken, new ODATADetailLevel { SelectClause = "id,state" })).State != JobState.Active)
                {
                    throw new InvalidOperationException($"Active Job not found for Pool {pool.Id}");
                }
            }
            catch (Exception ex)
=======
            if (1 != (await _azureProxy.GetBatchJobAsync(pool.Id, cancellationToken, new ODATADetailLevel { SelectClause = "id,state"/*, FilterClause = "state eq 'active'"*/ }).ToAsyncEnumerable().Where(j => j.State == JobState.Active).ToListAsync(cancellationToken)).Count)
>>>>>>> 3c2d8b20
            {
                throw new InvalidOperationException($"Active Job not found for Pool {pool.Id}", ex);
            }

            Configure(pool);
        }

        private void Configure(CloudPool pool)
        {
            ArgumentNullException.ThrowIfNull(pool);

            Pool = new() { PoolId = pool.Id };
            IsAvailable = DetermineIsAvailable(pool.CreationTime);

            if (IsAvailable)
            {
                Creation = pool.CreationTime.Value;
            }

            IsDedicated = bool.Parse(pool.Metadata.First(m => BatchScheduler.PoolIsDedicated.Equals(m.Name, StringComparison.Ordinal)).Value);
            _ = _batchPools.AddPool(this);
        }
    }

    /// <content>
    /// Used for unit/module testing.
    /// </content>
    public sealed partial class BatchPool
    {
        internal int TestPendingReservationsCount => GetTasksAsync(includeCompleted: false).CountAsync().AsTask().Result;

        internal int? TestTargetDedicated => _azureProxy.GetFullAllocationStateAsync(Pool.PoolId, CancellationToken.None).Result.TargetDedicated;
        internal int? TestTargetLowPriority => _azureProxy.GetFullAllocationStateAsync(Pool.PoolId, CancellationToken.None).Result.TargetLowPriority;

        internal TimeSpan TestRotatePoolTime
            => _forcePoolRotationAge;

        internal void TestSetAvailable(bool available)
            => IsAvailable = available;

        internal void TimeShift(TimeSpan shift)
            => Creation -= shift;
    }
}<|MERGE_RESOLUTION|>--- conflicted
+++ resolved
@@ -133,7 +133,6 @@
             {
                 if (!IsAllocationStateSteady(poolAllocationState))
                 {
-<<<<<<< HEAD
                     _resetAutoScalingRequired = false;
                     _resizeErrorsRetrieved = false;
                 }
@@ -141,12 +140,6 @@
                 {
                     ResizeErrors.Clear();
                     var pool = await _azureProxy.GetBatchPoolAsync(Pool.PoolId, cancellationToken, new ODATADetailLevel { SelectClause = "resizeErrors" });
-=======
-                    if (!_resizeErrorsRetrieved)
-                    {
-                        ResizeErrors.Clear();
-                        var pool = await _azureProxy.GetBatchPoolAsync(Pool.PoolId, cancellationToken, new ODATADetailLevel { SelectClause = "resizeErrors" });
->>>>>>> 3c2d8b20
 
                     foreach (var error in pool.ResizeErrors ?? Enumerable.Empty<ResizeError>())
                     {
@@ -616,7 +609,6 @@
             }
 
             // Pool is "broken" if job is missing/not active. Reject this pool via the side effect of the exception that is thrown.
-<<<<<<< HEAD
             try
             {
                 if ((await _azureProxy.GetBatchJobAsync(pool.Id, cancellationToken, new ODATADetailLevel { SelectClause = "id,state" })).State != JobState.Active)
@@ -625,9 +617,6 @@
                 }
             }
             catch (Exception ex)
-=======
-            if (1 != (await _azureProxy.GetBatchJobAsync(pool.Id, cancellationToken, new ODATADetailLevel { SelectClause = "id,state"/*, FilterClause = "state eq 'active'"*/ }).ToAsyncEnumerable().Where(j => j.State == JobState.Active).ToListAsync(cancellationToken)).Count)
->>>>>>> 3c2d8b20
             {
                 throw new InvalidOperationException($"Active Job not found for Pool {pool.Id}", ex);
             }
