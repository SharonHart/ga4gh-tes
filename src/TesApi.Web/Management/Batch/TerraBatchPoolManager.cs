﻿// Copyright (c) Microsoft Corporation.
// Licensed under the MIT License.

using System;
using System.Linq;
using System.Threading;
using System.Threading.Tasks;
using AutoMapper;
using Microsoft.Azure.Batch;
using Microsoft.Azure.Batch.Auth;
using Microsoft.Azure.Management.Batch.Models;
using Microsoft.Extensions.Logging;
using Microsoft.Extensions.Options;
using TesApi.Web.Management.Clients;
using TesApi.Web.Management.Configuration;
using TesApi.Web.Management.Models.Terra;

namespace TesApi.Web.Management.Batch
{
    /// <summary>
    /// 
    /// </summary>
    public class TerraBatchPoolManager : IBatchPoolManager
    {
        /// <summary>
        /// Metadata key for the entry that contains the terra wsm resource id. 
        /// </summary>
        public const string TerraResourceIdMetadataKey = "TerraBatchPoolResourceId";

        private const string CloningInstructionsCloneNothing = "COPY_NOTHING";
        private const string AccessScopeSharedAccess = "SHARED_ACCESS";
        private const string UserManaged = "USER";
        private readonly string tesBatchPoolName = Guid.NewGuid().ToString();

        private readonly TerraWsmApiClient terraWsmApiClient;
        private readonly IMapper mapper;
        private readonly ILogger<TerraBatchPoolManager> logger;
        private readonly TerraOptions terraOptions;
        private readonly BatchAccountOptions batchAccountOptions;

        /// <summary>
        /// Provides batch pool created and delete operations via the Terra api. 
        /// </summary>
        /// <param name="terraWsmApiClient"></param>
        /// <param name="mapper"></param>
        /// <param name="batchAccountOptions"></param>
        /// <param name="logger"></param>
        /// <param name="terraOptions"></param>
        public TerraBatchPoolManager(TerraWsmApiClient terraWsmApiClient, IMapper mapper, IOptions<TerraOptions> terraOptions, IOptions<BatchAccountOptions> batchAccountOptions, ILogger<TerraBatchPoolManager> logger)
        {
            ArgumentNullException.ThrowIfNull(terraWsmApiClient);
            ArgumentNullException.ThrowIfNull(mapper);
            ArgumentNullException.ThrowIfNull(logger);
            ArgumentNullException.ThrowIfNull(terraOptions);
            ArgumentNullException.ThrowIfNull(batchAccountOptions);

            this.terraWsmApiClient = terraWsmApiClient;
            this.mapper = mapper;
            this.logger = logger;
            this.batchAccountOptions = batchAccountOptions.Value;
            this.terraOptions = terraOptions.Value;

            ValidateOptions();
        }


        /// <summary>
        /// 
        /// </summary>
        /// <param name="poolInfo"></param>
        /// <param name="isPreemptable"></param>
<<<<<<< HEAD
        /// <param name="cancellationToken"></param>
=======
        /// <param name="cancellationToken">A <see cref="CancellationToken"/> for controlling the lifetime of the asynchronous operation.</param>
>>>>>>> 3c2d8b20
        /// <returns></returns>
        public async Task<PoolInformation> CreateBatchPoolAsync(Pool poolInfo, bool isPreemptable, CancellationToken cancellationToken)
        {
            var resourceId = Guid.NewGuid();
            var resourceName = $"TES-{resourceId}";

            var apiRequest = new ApiCreateBatchPoolRequest()
            {
                Common = new ApiCommon
                {
                    Name = resourceName,
                    Description = poolInfo.DisplayName,
                    CloningInstructions = CloningInstructionsCloneNothing,
                    AccessScope = AccessScopeSharedAccess,
                    ManagedBy = UserManaged,
                    ResourceId = resourceId
                },
                AzureBatchPool = mapper.Map<ApiAzureBatchPool>(poolInfo),
            };

            apiRequest.AzureBatchPool.Id = poolInfo.Name;

            AddResourceIdToPoolMetadata(apiRequest, resourceId);

            var response = await terraWsmApiClient.CreateBatchPool(Guid.Parse(terraOptions.WorkspaceId), apiRequest, cancellationToken);

            return new PoolInformation() { PoolId = response.AzureBatchPool.Attributes.Id };
        }

        private static void AddResourceIdToPoolMetadata(ApiCreateBatchPoolRequest apiRequest, Guid resourceId)
        {
            var resourceIdMetadataItem =
                new ApiBatchPoolMetadataItem() { Name = TerraResourceIdMetadataKey, Value = resourceId.ToString() };
            if (apiRequest.AzureBatchPool.Metadata is null)
            {
                apiRequest.AzureBatchPool.Metadata = new ApiBatchPoolMetadataItem[] { resourceIdMetadataItem };
                return;
            }

            var metadataList = apiRequest.AzureBatchPool.Metadata.ToList();

            metadataList.Add(resourceIdMetadataItem);

            apiRequest.AzureBatchPool.Metadata = metadataList.ToArray();
        }

        /// <summary>
        /// Deletes batch pool 
        /// </summary>
        /// <param name="poolId"></param>
<<<<<<< HEAD
        /// <param name="cancellationToken"></param>
=======
        /// <param name="cancellationToken">A <see cref="CancellationToken"/> for controlling the lifetime of the asynchronous operation.</param>
>>>>>>> 3c2d8b20
        public async Task DeleteBatchPoolAsync(string poolId, CancellationToken cancellationToken)
        {
            ArgumentException.ThrowIfNullOrEmpty(poolId);

            try
            {
                logger.LogInformation(
                    $"Deleting pool with the ID/name: {poolId}");

                var wsmResourceId = await GetWsmResourceIdFromBatchPoolMetadataAsync(poolId, cancellationToken);

                await terraWsmApiClient.DeleteBatchPoolAsync(Guid.Parse(terraOptions.WorkspaceId), wsmResourceId, cancellationToken);

                logger.LogInformation(
                    $"Successfully deleted pool with the ID/name via WSM: {poolId}");
            }
            catch (Exception e)
            {
                logger.LogError(e, $"Error trying to delete pool named {poolId}");

                throw;
            }
        }

        private async Task<Guid> GetWsmResourceIdFromBatchPoolMetadataAsync(string poolId, CancellationToken cancellationToken)
        {
            var batchClient = CreateBatchClientFromOptions();

            var pool = await batchClient.PoolOperations.GetPoolAsync(poolId, cancellationToken: cancellationToken);

            if (pool is null)
            {
                throw new InvalidOperationException($"The Batch pool was not found. Pool ID: {poolId}");
            }

            var metadataItem = pool.Metadata.SingleOrDefault(m => m.Name.Equals(TerraResourceIdMetadataKey));

            if (string.IsNullOrEmpty(metadataItem?.Value))
            {
                throw new InvalidOperationException("The WSM resource ID was not found in the pool's metadata.");
            }

            var wsmResourceId = Guid.Parse(metadataItem.Value);
            return wsmResourceId;
        }

        private BatchClient CreateBatchClientFromOptions()
            => BatchClient.Open(new BatchSharedKeyCredentials(batchAccountOptions.BaseUrl,
                batchAccountOptions.AccountName, batchAccountOptions.AppKey));

        private void ValidateOptions()
        {
            ArgumentException.ThrowIfNullOrEmpty(terraOptions.WorkspaceId, nameof(terraOptions.WorkspaceId));
            ArgumentException.ThrowIfNullOrEmpty(batchAccountOptions.AccountName, nameof(batchAccountOptions.AccountName));
            ArgumentException.ThrowIfNullOrEmpty(batchAccountOptions.AppKey, nameof(batchAccountOptions.AppKey));
            ArgumentException.ThrowIfNullOrEmpty(batchAccountOptions.BaseUrl, nameof(batchAccountOptions.BaseUrl));
            ArgumentException.ThrowIfNullOrEmpty(batchAccountOptions.ResourceGroup, nameof(batchAccountOptions.ResourceGroup));
        }
    }
}<|MERGE_RESOLUTION|>--- conflicted
+++ resolved
@@ -69,11 +69,7 @@
         /// </summary>
         /// <param name="poolInfo"></param>
         /// <param name="isPreemptable"></param>
-<<<<<<< HEAD
-        /// <param name="cancellationToken"></param>
-=======
         /// <param name="cancellationToken">A <see cref="CancellationToken"/> for controlling the lifetime of the asynchronous operation.</param>
->>>>>>> 3c2d8b20
         /// <returns></returns>
         public async Task<PoolInformation> CreateBatchPoolAsync(Pool poolInfo, bool isPreemptable, CancellationToken cancellationToken)
         {
@@ -124,11 +120,7 @@
         /// Deletes batch pool 
         /// </summary>
         /// <param name="poolId"></param>
-<<<<<<< HEAD
-        /// <param name="cancellationToken"></param>
-=======
         /// <param name="cancellationToken">A <see cref="CancellationToken"/> for controlling the lifetime of the asynchronous operation.</param>
->>>>>>> 3c2d8b20
         public async Task DeleteBatchPoolAsync(string poolId, CancellationToken cancellationToken)
         {
             ArgumentException.ThrowIfNullOrEmpty(poolId);
