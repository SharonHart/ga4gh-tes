﻿// Copyright (c) Microsoft Corporation.
// Licensed under the MIT License.

using System;
using System.Collections.Generic;
using System.IO;
using System.Linq;
using System.Threading;
using System.Threading.Tasks;
using Microsoft.Extensions.Caching.Memory;
using Microsoft.Extensions.Logging;
using Newtonsoft.Json;
using Tes.Models;
using TesApi.Web.Management.Clients;

namespace TesApi.Web.Management
{
    /// <summary>
    /// Provides pricing and size VM information using the retail pricing API. 
    /// </summary>
    public class PriceApiBatchSkuInformationProvider : IBatchSkuInformationProvider
    {
        private readonly PriceApiClient priceApiClient;
        private readonly IMemoryCache appCache;
        private readonly ILogger logger;

        /// <summary>
        /// Constructor of PriceApiBatchSkuInformationProvider
        /// </summary>
        /// <param name="appCache">Cache instance. If null, calls to the retail pricing API won't be cached.</param>
        /// <param name="priceApiClient">Retail pricing API client.</param>
        /// <param name="logger">Logger instance. </param>
        public PriceApiBatchSkuInformationProvider(IMemoryCache appCache, PriceApiClient priceApiClient,
            ILogger<PriceApiBatchSkuInformationProvider> logger)
        {
            ArgumentNullException.ThrowIfNull(priceApiClient);
            ArgumentNullException.ThrowIfNull(logger);

            this.appCache = appCache;
            this.priceApiClient = priceApiClient;
            this.logger = logger;
        }

        /// <summary>
        /// Constructor of PriceApiBatchSkuInformationProvider.
        /// </summary>
        /// <param name="priceApiClient">Retail pricing API client.</param>
        /// <param name="logger">Logger instance.</param>
        public PriceApiBatchSkuInformationProvider(PriceApiClient priceApiClient,
            ILogger<PriceApiBatchSkuInformationProvider> logger)
            : this(null, priceApiClient, logger)
        {
        }

        /// <inheritdoc />
        public async Task<List<VirtualMachineInformation>> GetVmSizesAndPricesAsync(string region, CancellationToken cancellationToken)
        {
            if (appCache is null)
            {
                return await GetVmSizesAndPricesAsyncImpl(region, cancellationToken);
            }

            logger.LogInformation($"Trying to get pricing information from the cache for region: {region}.");

<<<<<<< HEAD
            return await appCache.GetOrAddAsync(region, async () => await GetVmSizesAndPricesAsyncImpl(region, cancellationToken));
=======
            return await appCache.GetOrCreateAsync(region, async _1 => await GetVmSizesAndPricesAsyncImpl(region, cancellationToken));
>>>>>>> 3c2d8b20
        }

        private async Task<List<VirtualMachineInformation>> GetVmSizesAndPricesAsyncImpl(string region, CancellationToken cancellationToken)
        {
            logger.LogInformation($"Getting VM sizes and price information for region:{region}");

            var localVmSizeInfoForBatchSupportedSkus = (await GetLocalVmSizeInformationForBatchSupportedSkusAsync(cancellationToken)).Where(x => x.RegionsAvailable.Contains(region, StringComparer.OrdinalIgnoreCase));
<<<<<<< HEAD
            var pricingItems = await priceApiClient.GetAllPricingInformationForNonWindowsAndNonSpotVmsAsync(region, cancellationToken)
                .ToListAsync(cancellationToken);
=======
            var pricingItems = await priceApiClient.GetAllPricingInformationForNonWindowsAndNonSpotVmsAsync(region, cancellationToken).ToListAsync(cancellationToken);
>>>>>>> 3c2d8b20

            logger.LogInformation($"Received {pricingItems.Count} pricing items");

            var vmInfoList = new List<VirtualMachineInformation>();

            foreach (var vm in localVmSizeInfoForBatchSupportedSkus)
            {

                var instancePricingInfo = pricingItems.Where(p => p.armSkuName == vm.VmSize).ToList();
                var normalPriorityInfo = instancePricingInfo.FirstOrDefault(s =>
                    s.skuName.Contains(" Low Priority", StringComparison.OrdinalIgnoreCase));
                var lowPriorityInfo = instancePricingInfo.FirstOrDefault(s =>
                    !s.skuName.Contains(" Low Priority", StringComparison.OrdinalIgnoreCase));

                if (lowPriorityInfo is not null)
                {
                    vmInfoList.Add(CreateVirtualMachineInfoFromReference(vm, true,
                        Convert.ToDecimal(lowPriorityInfo.unitPrice)));
                }

                if (normalPriorityInfo is not null)
                {
                    vmInfoList.Add(CreateVirtualMachineInfoFromReference(vm, false,
                        Convert.ToDecimal(normalPriorityInfo.unitPrice)));
                }
            }

            logger.LogInformation(
                $"Returning {vmInfoList.Count} Vm information entries with pricing for Azure Batch Supported Vm types");

            return vmInfoList;

        }

        private static VirtualMachineInformation CreateVirtualMachineInfoFromReference(
            VirtualMachineInformation vmReference, bool isLowPriority, decimal pricePerHour)
            => new()
            {
                LowPriority = isLowPriority,
                MaxDataDiskCount = vmReference.MaxDataDiskCount,
                MemoryInGiB = vmReference.MemoryInGiB,
                VCpusAvailable = vmReference.VCpusAvailable,
                PricePerHour = pricePerHour,
                ResourceDiskSizeInGiB = vmReference.ResourceDiskSizeInGiB,
                VmFamily = vmReference.VmFamily,
                VmSize = vmReference.VmSize,
                RegionsAvailable = vmReference.RegionsAvailable,
                HyperVGenerations = vmReference.HyperVGenerations
            };

        private static async Task<List<VirtualMachineInformation>> GetLocalVmSizeInformationForBatchSupportedSkusAsync(CancellationToken cancellationToken)
        {
            return JsonConvert.DeserializeObject<List<VirtualMachineInformation>>(
                await File.ReadAllTextAsync(Path.Combine(AppContext.BaseDirectory,
<<<<<<< HEAD
                        "BatchSupportedVmSizeInformation.json"),
                    cancellationToken));
=======
                    "BatchSupportedVmSizeInformation.json"), cancellationToken));
>>>>>>> 3c2d8b20
        }
    }
}<|MERGE_RESOLUTION|>--- conflicted
+++ resolved
@@ -62,11 +62,7 @@
 
             logger.LogInformation($"Trying to get pricing information from the cache for region: {region}.");
 
-<<<<<<< HEAD
-            return await appCache.GetOrAddAsync(region, async () => await GetVmSizesAndPricesAsyncImpl(region, cancellationToken));
-=======
             return await appCache.GetOrCreateAsync(region, async _1 => await GetVmSizesAndPricesAsyncImpl(region, cancellationToken));
->>>>>>> 3c2d8b20
         }
 
         private async Task<List<VirtualMachineInformation>> GetVmSizesAndPricesAsyncImpl(string region, CancellationToken cancellationToken)
@@ -74,12 +70,8 @@
             logger.LogInformation($"Getting VM sizes and price information for region:{region}");
 
             var localVmSizeInfoForBatchSupportedSkus = (await GetLocalVmSizeInformationForBatchSupportedSkusAsync(cancellationToken)).Where(x => x.RegionsAvailable.Contains(region, StringComparer.OrdinalIgnoreCase));
-<<<<<<< HEAD
             var pricingItems = await priceApiClient.GetAllPricingInformationForNonWindowsAndNonSpotVmsAsync(region, cancellationToken)
                 .ToListAsync(cancellationToken);
-=======
-            var pricingItems = await priceApiClient.GetAllPricingInformationForNonWindowsAndNonSpotVmsAsync(region, cancellationToken).ToListAsync(cancellationToken);
->>>>>>> 3c2d8b20
 
             logger.LogInformation($"Received {pricingItems.Count} pricing items");
 
@@ -134,12 +126,8 @@
         {
             return JsonConvert.DeserializeObject<List<VirtualMachineInformation>>(
                 await File.ReadAllTextAsync(Path.Combine(AppContext.BaseDirectory,
-<<<<<<< HEAD
                         "BatchSupportedVmSizeInformation.json"),
                     cancellationToken));
-=======
-                    "BatchSupportedVmSizeInformation.json"), cancellationToken));
->>>>>>> 3c2d8b20
         }
     }
 }