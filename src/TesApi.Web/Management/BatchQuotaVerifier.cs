﻿// Copyright (c) Microsoft Corporation.
// Licensed under the MIT License.

using System;
using System.Linq;
using System.Threading;
using System.Threading.Tasks;
using Microsoft.Extensions.Logging;
using Tes.Models;
using TesApi.Web.Management.Models.Quotas;

namespace TesApi.Web.Management;


/// <summary>
/// Contains logic that verifies if the batch account can fulfill the compute requirements using quota and sizing information.
/// </summary>
public class BatchQuotaVerifier : IBatchQuotaVerifier
{
    private const string AzureSupportUrl = "https://portal.azure.com/#blade/Microsoft_Azure_Support/HelpAndSupportBlade/newsupportrequest";
    private readonly IAzureProxy azureProxy;
    private readonly ILogger logger;
    private readonly IBatchQuotaProvider batchQuotaProvider;
    private readonly IBatchSkuInformationProvider batchSkuInformationProvider;
    private readonly BatchAccountResourceInformation batchAccountInformation;


    /// <summary>
    /// Constructor of BatchQuotaVerifier
    /// </summary>
    /// <param name="batchQuotaProvider"><see cref="IBatchQuotaProvider"/></param>
    /// <param name="batchSkuInformationProvider"><see cref="IBatchSkuInformationProvider"/></param>
    /// <param name="batchAccountInformation"><see cref="BatchAccountResourceInformation"/></param>
    /// <param name="azureProxy"><see cref="IAzureProxy"/></param>
    /// <param name="logger"><see cref="ILogger"/></param>
    public BatchQuotaVerifier(BatchAccountResourceInformation batchAccountInformation,
        IBatchQuotaProvider batchQuotaProvider,
        IBatchSkuInformationProvider batchSkuInformationProvider,
        IAzureProxy azureProxy,
        ILogger<BatchQuotaVerifier> logger)
    {
        ArgumentNullException.ThrowIfNull(azureProxy);
        ArgumentNullException.ThrowIfNull(batchQuotaProvider);
        ArgumentNullException.ThrowIfNull(logger);
        ArgumentNullException.ThrowIfNull(batchSkuInformationProvider);
        ArgumentNullException.ThrowIfNull(batchAccountInformation);

        if (string.IsNullOrEmpty(batchAccountInformation.Region))
        {
            throw new ArgumentException($"The batch account information does not include the region. Batch information provided:{batchAccountInformation}", nameof(batchAccountInformation));
        }

        ArgumentNullException.ThrowIfNull(azureProxy);

        this.azureProxy = azureProxy;
        this.logger = logger;
        this.batchAccountInformation = batchAccountInformation;
        this.batchSkuInformationProvider = batchSkuInformationProvider;
        this.batchQuotaProvider = batchQuotaProvider;
        this.azureProxy = azureProxy;
    }

    /// <inheritdoc cref="IBatchQuotaProvider"/>
<<<<<<< HEAD
    public async Task CheckBatchAccountQuotasAsync(VirtualMachineInformation virtualMachineInformation, bool needPoolOrJobQuotaCheck, bool needCoresUtilizationQuotaCheck, CancellationToken cancellationToken)
=======
    public async Task CheckBatchAccountQuotasAsync(VirtualMachineInformation virtualMachineInformation, bool needPoolOrJobQuotaCheck, bool needCoresUtilizationQuotaCheck)
>>>>>>> 30f73b64
    {
        var workflowCoresRequirement = virtualMachineInformation.VCpusAvailable ?? 0;
        var isDedicated = !virtualMachineInformation.LowPriority;
        var vmFamily = virtualMachineInformation.VmFamily;
        BatchVmFamilyQuotas batchVmFamilyBatchQuotas;

        try
        {
            batchVmFamilyBatchQuotas = await batchQuotaProvider.GetQuotaForRequirementAsync(
                virtualMachineInformation.VmFamily,
                virtualMachineInformation.LowPriority,
                virtualMachineInformation.VCpusAvailable,
                cancellationToken);

            if (batchVmFamilyBatchQuotas is null)
            {
                throw new InvalidOperationException(
                    "Could not obtain quota information from the management service. The return value is null");
            }
        }
        catch (Exception e)
        {
            logger.LogError(e, "Failed to retrieve quota information for the management provider");
            throw;
        }

        var isDedicatedAndPerVmFamilyCoreQuotaEnforced = isDedicated && batchVmFamilyBatchQuotas.DedicatedCoreQuotaPerVmFamilyEnforced;
        var batchUtilization = await GetBatchAccountUtilizationAsync(virtualMachineInformation, cancellationToken);


        if (workflowCoresRequirement > batchVmFamilyBatchQuotas.TotalCoreQuota)
        {
            // The workflow task requires more cores than the total Batch account's cores quota - FAIL
            throw new AzureBatchLowQuotaException($"Azure Batch Account does not have enough {(isDedicated ? "dedicated" : "low priority")} cores quota to run a workflow with cpu core requirement of {workflowCoresRequirement}. Please submit an Azure Support request to increase your quota: {AzureSupportUrl}");
        }

        if (isDedicatedAndPerVmFamilyCoreQuotaEnforced && workflowCoresRequirement > batchVmFamilyBatchQuotas.VmFamilyQuota)
        {
            // The workflow task requires more cores than the total Batch account's dedicated family quota - FAIL
            throw new AzureBatchLowQuotaException($"Azure Batch Account does not have enough dedicated {vmFamily} cores quota to run a workflow with cpu core requirement of {workflowCoresRequirement}. Please submit an Azure Support request to increase your quota: {AzureSupportUrl}");
        }

        if (needPoolOrJobQuotaCheck)
        {
            if (batchUtilization.ActiveJobsCount + 1 > batchVmFamilyBatchQuotas.ActiveJobAndJobScheduleQuota)
            {
                throw new AzureBatchQuotaMaxedOutException($"No remaining active jobs quota available. There are {batchUtilization.ActivePoolsCount} active jobs out of {batchVmFamilyBatchQuotas.ActiveJobAndJobScheduleQuota}.");
            }

            if (batchUtilization.ActivePoolsCount + 1 > batchVmFamilyBatchQuotas.PoolQuota)
            {
                throw new AzureBatchQuotaMaxedOutException($"No remaining pool quota available. There are {batchUtilization.ActivePoolsCount} pools in use out of {batchVmFamilyBatchQuotas.PoolQuota}.");
            }
        }

<<<<<<< HEAD
        if ((needCoresUtilizationQuotaCheck && (batchUtilization.TotalCoresInUse + workflowCoresRequirement) > batchVmFamilyBatchQuotas.TotalCoreQuota) || (!needCoresUtilizationQuotaCheck && batchVmFamilyBatchQuotas.TotalCoreQuota == 0))
=======
        if (needCoresUtilizationQuotaCheck)
>>>>>>> 30f73b64
        {
            if ((batchUtilization.TotalCoresInUse + workflowCoresRequirement) > batchVmFamilyBatchQuotas.TotalCoreQuota)
            {
                throw new AzureBatchQuotaMaxedOutException($"Not enough core quota remaining to schedule task requiring {workflowCoresRequirement} {(isDedicated ? "dedicated" : "low priority")} cores. There are {batchUtilization.TotalCoresInUse} cores in use out of {batchVmFamilyBatchQuotas.TotalCoreQuota}.");
            }

<<<<<<< HEAD
        if ((needCoresUtilizationQuotaCheck && isDedicatedAndPerVmFamilyCoreQuotaEnforced && batchUtilization.DedicatedCoresInUseInRequestedVmFamily + workflowCoresRequirement > batchVmFamilyBatchQuotas.VmFamilyQuota) || (!needCoresUtilizationQuotaCheck && isDedicatedAndPerVmFamilyCoreQuotaEnforced && batchVmFamilyBatchQuotas.VmFamilyQuota == 0))
        {
=======
            if (isDedicatedAndPerVmFamilyCoreQuotaEnforced && batchUtilization.DedicatedCoresInUseInRequestedVmFamily + workflowCoresRequirement > batchVmFamilyBatchQuotas.VmFamilyQuota)
            {
>>>>>>> 30f73b64

                throw new AzureBatchQuotaMaxedOutException($"Not enough core quota remaining to schedule task requiring {workflowCoresRequirement} dedicated {vmFamily} cores. There are {batchUtilization.DedicatedCoresInUseInRequestedVmFamily} cores in use out of {batchVmFamilyBatchQuotas.VmFamilyQuota}.");
            }
        }
    }

    /// <inheritdoc cref="IBatchQuotaProvider"/>
    public IBatchQuotaProvider GetBatchQuotaProvider()
        => batchQuotaProvider;

    private async Task<BatchAccountUtilization> GetBatchAccountUtilizationAsync(VirtualMachineInformation vmInfo, CancellationToken cancellationToken)
    {
        var isDedicated = !vmInfo.LowPriority;
        var activeJobsCount = azureProxy.GetBatchActiveJobCount();
        var activePoolsCount = azureProxy.GetBatchActivePoolCount();
        var activeNodeCountByVmSize = azureProxy.GetBatchActiveNodeCountByVmSize().ToList();
        var virtualMachineInfoList = await batchSkuInformationProvider.GetVmSizesAndPricesAsync(batchAccountInformation.Region, cancellationToken);

        var totalCoresInUse = activeNodeCountByVmSize
            .Sum(x =>
                virtualMachineInfoList
                    .FirstOrDefault(vm => vm.VmSize.Equals(x.VirtualMachineSize, StringComparison.OrdinalIgnoreCase))?
                    .VCpusAvailable * (isDedicated ? x.DedicatedNodeCount : x.LowPriorityNodeCount)) ?? 0;

        var vmSizesInRequestedFamily = virtualMachineInfoList.Where(vm => String.Equals(vm.VmFamily, vmInfo.VmFamily, StringComparison.OrdinalIgnoreCase)).Select(vm => vm.VmSize).ToList();

        var activeNodeCountByVmSizeInRequestedFamily = activeNodeCountByVmSize.Where(x => vmSizesInRequestedFamily.Contains(x.VirtualMachineSize, StringComparer.OrdinalIgnoreCase));

        var dedicatedCoresInUseInRequestedVmFamily = activeNodeCountByVmSizeInRequestedFamily
            .Sum(x => virtualMachineInfoList.FirstOrDefault(vm => vm.VmSize.Equals(x.VirtualMachineSize, StringComparison.OrdinalIgnoreCase))?.VCpusAvailable * x.DedicatedNodeCount) ?? 0;


        return new BatchAccountUtilization(activeJobsCount, activePoolsCount, totalCoresInUse, dedicatedCoresInUseInRequestedVmFamily);
    }
}<|MERGE_RESOLUTION|>--- conflicted
+++ resolved
@@ -61,11 +61,7 @@
     }
 
     /// <inheritdoc cref="IBatchQuotaProvider"/>
-<<<<<<< HEAD
     public async Task CheckBatchAccountQuotasAsync(VirtualMachineInformation virtualMachineInformation, bool needPoolOrJobQuotaCheck, bool needCoresUtilizationQuotaCheck, CancellationToken cancellationToken)
-=======
-    public async Task CheckBatchAccountQuotasAsync(VirtualMachineInformation virtualMachineInformation, bool needPoolOrJobQuotaCheck, bool needCoresUtilizationQuotaCheck)
->>>>>>> 30f73b64
     {
         var workflowCoresRequirement = virtualMachineInformation.VCpusAvailable ?? 0;
         var isDedicated = !virtualMachineInformation.LowPriority;
@@ -121,24 +117,15 @@
             }
         }
 
-<<<<<<< HEAD
-        if ((needCoresUtilizationQuotaCheck && (batchUtilization.TotalCoresInUse + workflowCoresRequirement) > batchVmFamilyBatchQuotas.TotalCoreQuota) || (!needCoresUtilizationQuotaCheck && batchVmFamilyBatchQuotas.TotalCoreQuota == 0))
-=======
         if (needCoresUtilizationQuotaCheck)
->>>>>>> 30f73b64
         {
             if ((batchUtilization.TotalCoresInUse + workflowCoresRequirement) > batchVmFamilyBatchQuotas.TotalCoreQuota)
             {
                 throw new AzureBatchQuotaMaxedOutException($"Not enough core quota remaining to schedule task requiring {workflowCoresRequirement} {(isDedicated ? "dedicated" : "low priority")} cores. There are {batchUtilization.TotalCoresInUse} cores in use out of {batchVmFamilyBatchQuotas.TotalCoreQuota}.");
             }
 
-<<<<<<< HEAD
-        if ((needCoresUtilizationQuotaCheck && isDedicatedAndPerVmFamilyCoreQuotaEnforced && batchUtilization.DedicatedCoresInUseInRequestedVmFamily + workflowCoresRequirement > batchVmFamilyBatchQuotas.VmFamilyQuota) || (!needCoresUtilizationQuotaCheck && isDedicatedAndPerVmFamilyCoreQuotaEnforced && batchVmFamilyBatchQuotas.VmFamilyQuota == 0))
-        {
-=======
             if (isDedicatedAndPerVmFamilyCoreQuotaEnforced && batchUtilization.DedicatedCoresInUseInRequestedVmFamily + workflowCoresRequirement > batchVmFamilyBatchQuotas.VmFamilyQuota)
             {
->>>>>>> 30f73b64
 
                 throw new AzureBatchQuotaMaxedOutException($"Not enough core quota remaining to schedule task requiring {workflowCoresRequirement} dedicated {vmFamily} cores. There are {batchUtilization.DedicatedCoresInUseInRequestedVmFamily} cores in use out of {batchVmFamilyBatchQuotas.VmFamilyQuota}.");
             }
