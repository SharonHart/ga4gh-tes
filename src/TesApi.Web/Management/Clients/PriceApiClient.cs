﻿// Copyright (c) Microsoft Corporation.
// Licensed under the MIT License.

using System;
using System.Collections.Generic;
using System.Linq;
using System.Runtime.CompilerServices;
using System.Threading;
using System.Threading.Tasks;
using Microsoft.Extensions.Logging;
using TesApi.Web.Management.Models.Pricing;

namespace TesApi.Web.Management.Clients
{
    /// <summary>
    /// Azure Retail Price API client. 
    /// </summary>
    public class PriceApiClient : HttpApiClient
    {
        private static readonly Uri ApiEndpoint = new("https://prices.azure.com/api/retail/prices");

        /// <summary>
        /// Constructor of the Price API Client.
        /// </summary>
        /// <param name="cacheAndRetryHandler"><see cref="CacheAndRetryHandler"/></param>
        /// <param name="logger"><see cref="ILogger{TCategoryName}"/></param>
        public PriceApiClient(CacheAndRetryHandler cacheAndRetryHandler, ILogger<PriceApiClient> logger) : base(cacheAndRetryHandler, logger)
        {
        }

        /// <summary>
        /// Get pricing information in a region. 
        /// </summary>
        /// <param name="region">arm region</param>
<<<<<<< HEAD
        /// <param name="cancellationToken"></param>
        /// <param name="cacheResults">If true results will be cached. Default is false.</param>
        /// <returns>pricing items</returns>
        public async IAsyncEnumerable<PricingItem> GetAllPricingInformationAsync(string region, [System.Runtime.CompilerServices.EnumeratorCancellation] System.Threading.CancellationToken cancellationToken, bool cacheResults = false)
=======
        /// <param name="cancellationToken">A <see cref="CancellationToken"/> for controlling the lifetime of the asynchronous operation.</param>
        /// <param name="cacheResults">If true results will be cached. Default is false.</param>
        /// <returns>pricing items</returns>
        public async IAsyncEnumerable<PricingItem> GetAllPricingInformationAsync(string region, [EnumeratorCancellation] CancellationToken cancellationToken, bool cacheResults = false)
>>>>>>> 3c2d8b20
        {
            var skip = 0;

            while (true)
            {
                var page = await GetPricingInformationPageAsync(skip, region, cancellationToken, cacheResults);

                if (page is null || page.Items is null || page.Items.Length == 0)
                {
                    yield break;
                }

                foreach (var pricingItem in page.Items)
                {
                    yield return pricingItem;
                }

                skip += 100;
            }
        }

        /// <summary>
        /// Returns pricing information for non Windows and non spot VM..
        /// </summary>
        /// <param name="region">arm region.</param>
<<<<<<< HEAD
        /// <param name="cancellationToken"></param>
        /// <param name="cacheResults">If true results will be cached. Default is false.</param>
        /// <returns></returns>
        public IAsyncEnumerable<PricingItem> GetAllPricingInformationForNonWindowsAndNonSpotVmsAsync(string region, System.Threading.CancellationToken cancellationToken, bool cacheResults = false)
=======
        /// <param name="cancellationToken">A <see cref="CancellationToken"/> for controlling the lifetime of the asynchronous operation.</param>
        /// <param name="cacheResults">If true results will be cached. Default is false.</param>
        /// <returns></returns>
        public IAsyncEnumerable<PricingItem> GetAllPricingInformationForNonWindowsAndNonSpotVmsAsync(string region, CancellationToken cancellationToken, bool cacheResults = false)
>>>>>>> 3c2d8b20
            => GetAllPricingInformationAsync(region, cancellationToken, cacheResults)
                .WhereAwait(p => ValueTask.FromResult(!p.productName.Contains(" Windows") && !p.meterName.Contains(" Spot")));

        /// <summary>
        /// Returns a page of pricing information starting at the requested position for a given region.
        /// </summary>
        /// <param name="skip">starting position.</param>
        /// <param name="region">arm region.</param>
<<<<<<< HEAD
        /// <param name="cancellationToken"></param>
        /// <param name="cacheResults">If true results will be cached for the specific request. Default is false.</param>
        /// <returns></returns>
        public async Task<RetailPricingData> GetPricingInformationPageAsync(int skip, string region, System.Threading.CancellationToken cancellationToken, bool cacheResults = false)
        {
            var builder = new UriBuilder(ApiEndpoint) { Query = BuildRequestQueryString(skip, region) };

            var result = await HttpGetRequestAsync<RetailPricingData>(builder.Uri, setAuthorizationHeader: false, cacheResults, cancellationToken);
=======
        /// <param name="cancellationToken">A <see cref="CancellationToken"/> for controlling the lifetime of the asynchronous operation.</param>
        /// <param name="cacheResults">If true results will be cached for the specific request. Default is false.</param>
        /// <returns></returns>
        public async Task<RetailPricingData> GetPricingInformationPageAsync(int skip, string region, CancellationToken cancellationToken, bool cacheResults = false)
        {
            var builder = new UriBuilder(ApiEndpoint) { Query = BuildRequestQueryString(skip, region) };

            var result = await HttpGetRequestAsync<RetailPricingData>(builder.Uri, setAuthorizationHeader: false, cacheResults: cacheResults, cancellationToken: cancellationToken);
>>>>>>> 3c2d8b20

            if (result is not null)
            {
                result.RequestLink = builder.ToString();
            }

            return result;
        }

        private static string BuildRequestQueryString(int skip, string region)
        {
            var filter = ParseFilterCondition("and",
                ParseEq("serviceName", "Virtual Machines"),
                ParseEq("currencyCode", "USD"),
                ParseEq("priceType", "Consumption"),
                ParseEq("armRegionName", region),
                ParseEq("isPrimaryMeterRegion", true));

            var skipKeyValue = ParseQueryStringKeyIntValue("$skip", skip);

            return $"{filter}&{skipKeyValue}";
        }

        private static string ParseFilterCondition(string conditionOperator, params string[] condition)
            => $"$filter={String.Join($" {conditionOperator} ", condition)}";

        private static string ParseQueryStringKeyIntValue(string key, int value)
            => $"{key}={value}";

        private static string ParseEq(string name, string value)
            => $"{name} eq '{value}'";

        private static string ParseEq(string name, bool value)
            => $"{name} eq {value.ToString().ToLowerInvariant()}";
    }
}<|MERGE_RESOLUTION|>--- conflicted
+++ resolved
@@ -32,17 +32,10 @@
         /// Get pricing information in a region. 
         /// </summary>
         /// <param name="region">arm region</param>
-<<<<<<< HEAD
-        /// <param name="cancellationToken"></param>
-        /// <param name="cacheResults">If true results will be cached. Default is false.</param>
-        /// <returns>pricing items</returns>
-        public async IAsyncEnumerable<PricingItem> GetAllPricingInformationAsync(string region, [System.Runtime.CompilerServices.EnumeratorCancellation] System.Threading.CancellationToken cancellationToken, bool cacheResults = false)
-=======
         /// <param name="cancellationToken">A <see cref="CancellationToken"/> for controlling the lifetime of the asynchronous operation.</param>
         /// <param name="cacheResults">If true results will be cached. Default is false.</param>
         /// <returns>pricing items</returns>
         public async IAsyncEnumerable<PricingItem> GetAllPricingInformationAsync(string region, [EnumeratorCancellation] CancellationToken cancellationToken, bool cacheResults = false)
->>>>>>> 3c2d8b20
         {
             var skip = 0;
 
@@ -68,17 +61,10 @@
         /// Returns pricing information for non Windows and non spot VM..
         /// </summary>
         /// <param name="region">arm region.</param>
-<<<<<<< HEAD
-        /// <param name="cancellationToken"></param>
-        /// <param name="cacheResults">If true results will be cached. Default is false.</param>
-        /// <returns></returns>
-        public IAsyncEnumerable<PricingItem> GetAllPricingInformationForNonWindowsAndNonSpotVmsAsync(string region, System.Threading.CancellationToken cancellationToken, bool cacheResults = false)
-=======
         /// <param name="cancellationToken">A <see cref="CancellationToken"/> for controlling the lifetime of the asynchronous operation.</param>
         /// <param name="cacheResults">If true results will be cached. Default is false.</param>
         /// <returns></returns>
         public IAsyncEnumerable<PricingItem> GetAllPricingInformationForNonWindowsAndNonSpotVmsAsync(string region, CancellationToken cancellationToken, bool cacheResults = false)
->>>>>>> 3c2d8b20
             => GetAllPricingInformationAsync(region, cancellationToken, cacheResults)
                 .WhereAwait(p => ValueTask.FromResult(!p.productName.Contains(" Windows") && !p.meterName.Contains(" Spot")));
 
@@ -87,16 +73,6 @@
         /// </summary>
         /// <param name="skip">starting position.</param>
         /// <param name="region">arm region.</param>
-<<<<<<< HEAD
-        /// <param name="cancellationToken"></param>
-        /// <param name="cacheResults">If true results will be cached for the specific request. Default is false.</param>
-        /// <returns></returns>
-        public async Task<RetailPricingData> GetPricingInformationPageAsync(int skip, string region, System.Threading.CancellationToken cancellationToken, bool cacheResults = false)
-        {
-            var builder = new UriBuilder(ApiEndpoint) { Query = BuildRequestQueryString(skip, region) };
-
-            var result = await HttpGetRequestAsync<RetailPricingData>(builder.Uri, setAuthorizationHeader: false, cacheResults, cancellationToken);
-=======
         /// <param name="cancellationToken">A <see cref="CancellationToken"/> for controlling the lifetime of the asynchronous operation.</param>
         /// <param name="cacheResults">If true results will be cached for the specific request. Default is false.</param>
         /// <returns></returns>
@@ -105,7 +81,6 @@
             var builder = new UriBuilder(ApiEndpoint) { Query = BuildRequestQueryString(skip, region) };
 
             var result = await HttpGetRequestAsync<RetailPricingData>(builder.Uri, setAuthorizationHeader: false, cacheResults: cacheResults, cancellationToken: cancellationToken);
->>>>>>> 3c2d8b20
 
             if (result is not null)
             {
