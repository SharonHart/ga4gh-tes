--- conflicted
+++ resolved
@@ -138,36 +138,23 @@
         /// Gets the Application Insights instrumentation key
         /// </summary>
         /// <param name="appInsightsApplicationId">Application Insights application id</param>
-<<<<<<< HEAD
-        /// <param name="cancellationToken"></param>
-=======
         /// <param name="cancellationToken">A <see cref="CancellationToken"/> for controlling the lifetime of the asynchronous operation.</param>
->>>>>>> 3c2d8b20
         /// <returns>Application Insights instrumentation key</returns>
         public static async Task<string> GetAppInsightsConnectionStringAsync(string appInsightsApplicationId, CancellationToken cancellationToken)
         {
             var azureClient = await GetAzureManagementClientAsync(cancellationToken);
             var subscriptionIds = (await azureClient.Subscriptions.ListAsync(cancellationToken: cancellationToken)).ToAsyncEnumerable().Select(s => s.SubscriptionId);
 
-<<<<<<< HEAD
             var credentials = new TokenCredentials(await GetAzureAccessTokenAsync(cancellationToken: cancellationToken));
-=======
-            var credentials = new TokenCredentials(await GetAzureAccessTokenAsync(cancellationToken));
->>>>>>> 3c2d8b20
 
             await foreach (var subscriptionId in subscriptionIds)
             {
                 try
                 {
-<<<<<<< HEAD
-                    var app = await (await new ApplicationInsightsManagementClient(credentials) { SubscriptionId = subscriptionId }.Components.ListAsync(cancellationToken))
-                        .ToAsyncEnumerable().FirstOrDefaultAsync(a => a.ApplicationId.Equals(appInsightsApplicationId, StringComparison.OrdinalIgnoreCase), cancellationToken: cancellationToken);
-=======
                     var components = new ApplicationInsightsManagementClient(credentials) { SubscriptionId = subscriptionId }.Components;
                     var app = await (await components.ListAsync(cancellationToken))
                         .ToAsyncEnumerable(components.ListNextAsync)
                         .FirstOrDefaultAsync(a => a.ApplicationId.Equals(appInsightsApplicationId, StringComparison.OrdinalIgnoreCase), cancellationToken: cancellationToken);
->>>>>>> 3c2d8b20
 
                     if (app is not null)
                     {
@@ -191,11 +178,7 @@
                 SelectClause = "id"
             };
 
-<<<<<<< HEAD
-            var lastAttemptNumber = (await batchClient.JobOperations.ListJobs(jobFilter).ToAsyncEnumerable().ToListAsync(cancellationToken))
-=======
             var lastAttemptNumber = (await batchClient.JobOperations.ListJobs(jobFilter).ToAsyncEnumerable().ToListAsync(cancellationToken: cancellationToken))
->>>>>>> 3c2d8b20
                 .Select(j => int.Parse(j.Id.Split(BatchJobAttemptSeparator)[1]))
                 .OrderBy(a => a)
                 .LastOrDefault();
@@ -236,11 +219,7 @@
                 SelectClause = "id"
             };
 
-<<<<<<< HEAD
-            return Task.Run(async () => await batchClient.JobOperations.ListJobs(activeJobsFilter).ToAsyncEnumerable().CountAsync()).Result;
-=======
             return batchClient.JobOperations.ListJobs(activeJobsFilter).ToAsyncEnumerable().CountAsync(CancellationToken.None).AsTask().Result;
->>>>>>> 3c2d8b20
         }
 
         /// <inheritdoc/>
@@ -374,11 +353,7 @@
 
         /// <inheritdoc/>
         [System.Diagnostics.CodeAnalysis.SuppressMessage("Performance", "CA1826:Do not use Enumerable methods on indexable collections", Justification = "FirstOrDefault() is straightforward, the alternative is less clear.")]
-<<<<<<< HEAD
         public AzureBatchJobAndTaskState GetBatchJobAndTaskState(TesTask tesTask, bool usingAutoPools, BatchAccountState batchAccountState)
-=======
-        public async Task<AzureBatchJobAndTaskState> GetBatchJobAndTaskStateAsync(TesTask tesTask, bool usingAutoPools, CancellationToken cancellationToken)
->>>>>>> 3c2d8b20
         {
             try
             {
@@ -401,11 +376,7 @@
                     // Normally, we will only find one job. If we find more, we always want the latest one. Thus, we use ListJobs()
                     var jobInfos = batchAccountState.JobsAndTasks.Keys.Where(j => jobOrTaskFilter(j.Id, tesTask.Id))
                         .Select(j => new { Job = j, AttemptNumber = int.Parse(j.Id.Split(BatchJobAttemptSeparator)[1]) })
-<<<<<<< HEAD
                         .ToList();
-=======
-                        .ToListAsync(cancellationToken: cancellationToken);
->>>>>>> 3c2d8b20
 
                     if (!jobInfos.Any())
                     {
@@ -422,17 +393,9 @@
                     job = lastJobInfo.Job;
                     attemptNumber = lastJobInfo.AttemptNumber;
 
-<<<<<<< HEAD
                     batchTask = batchAccountState.JobsAndTasks[job].FirstOrDefault(t => t.Id.Equals(tesTask.Id, StringComparison.OrdinalIgnoreCase));
 
                     if (batchTask is null)
-=======
-                    try
-                    {
-                        batchTask = await batchClient.JobOperations.GetTaskAsync(job.Id, tesTask.Id, cancellationToken: cancellationToken);
-                    }
-                    catch (Exception ex)
->>>>>>> 3c2d8b20
                     {
                         logger.LogError(@"Failed to get task for TesTask {TesTask}", tesTask.Id);
                     }
@@ -444,18 +407,10 @@
                         return new AzureBatchJobAndTaskState { JobState = null };
                     }
 
-<<<<<<< HEAD
                     var jobPair = batchAccountState.JobsAndTasks.FirstOrDefault(p => p.Key.Id.Equals(tesTask.PoolId, StringComparison.OrdinalIgnoreCase));
                     job = jobPair.Key;
 
                     if (job is null)
-=======
-                    try
-                    {
-                        job = await batchClient.JobOperations.GetJobAsync(tesTask.PoolId, cancellationToken: cancellationToken);
-                    }
-                    catch (BatchException ex) when (ex.InnerException is Microsoft.Azure.Batch.Protocol.Models.BatchErrorException e && e.Response.StatusCode == System.Net.HttpStatusCode.NotFound)
->>>>>>> 3c2d8b20
                     {
                         logger.LogError(@"Failed to get job for TesTask {TesTask}", tesTask.Id);
                         return new AzureBatchJobAndTaskState { JobState = null };
@@ -463,11 +418,7 @@
 
                     var taskInfos = jobPair.Value.Where(t => jobOrTaskFilter(t.Id, tesTask.Id))
                         .Select(t => new { Task = t, AttemptNumber = int.Parse(t.Id.Split(BatchJobAttemptSeparator)[1]) })
-<<<<<<< HEAD
                         .ToList();
-=======
-                        .ToListAsync(cancellationToken);
->>>>>>> 3c2d8b20
 
                     if (!taskInfos.Any())
                     {
@@ -496,36 +447,14 @@
 
                 if (job.State == JobState.Active && poolId is not null)
                 {
-<<<<<<< HEAD
                     var poolPair = batchAccountState.PoolsAndNodes.FirstOrDefault(p => p.Key.Id.Equals(poolId, StringComparison.OrdinalIgnoreCase));
                     var pool = poolPair.Key;
-=======
-                    var poolFilter = new ODATADetailLevel
-                    {
-                        SelectClause = "*"
-                    };
-
-                    CloudPool pool;
-
-                    try
-                    {
-                        pool = await batchClient.PoolOperations.GetPoolAsync(poolId, poolFilter, cancellationToken: cancellationToken);
-                    }
-                    catch (BatchException ex) when (ex.InnerException is Microsoft.Azure.Batch.Protocol.Models.BatchErrorException e && e.Response?.StatusCode == System.Net.HttpStatusCode.NotFound)
-                    {
-                        pool = default;
-                    }
->>>>>>> 3c2d8b20
 
                     if (pool is not null)
                     {
                         nodeAllocationFailed = usingAutoPools && pool.ResizeErrors?.Count > 0; // When not using autopools, NodeAllocationFailed will be determined in BatchScheduler.GetBatchTaskStateAsync()
 
-<<<<<<< HEAD
                         var node = poolPair.Value.FirstOrDefault(computeNodePredicate);
-=======
-                        var node = await pool.ListComputeNodes().ToAsyncEnumerable().FirstOrDefaultAsync(computeNodePredicate, cancellationToken);
->>>>>>> 3c2d8b20
 
                         if (node is not null)
                         {
@@ -741,11 +670,7 @@
         }
 
         /// <inheritdoc/>
-<<<<<<< HEAD
         public Task<CloudPool> GetBatchPoolAsync(string poolId, CancellationToken cancellationToken, DetailLevel detailLevel)
-=======
-        public Task<CloudPool> GetBatchPoolAsync(string poolId, CancellationToken cancellationToken = default, DetailLevel detailLevel = default)
->>>>>>> 3c2d8b20
             => batchClient.PoolOperations.GetPoolAsync(poolId, detailLevel: detailLevel, cancellationToken: cancellationToken);
 
         /// <inheritdoc/>
@@ -766,11 +691,7 @@
                 .Select(s => s.SubscriptionId).SelectManyAwait(async (subscriptionId, ct) =>
                     (await azureClient.WithSubscription(subscriptionId).StorageAccounts.ListAsync(cancellationToken: cancellationToken)).ToAsyncEnumerable()
                     .Select(a => new StorageAccountInfo { Id = a.Id, Name = a.Name, SubscriptionId = subscriptionId, BlobEndpoint = a.EndPoints.Primary.Blob }))
-<<<<<<< HEAD
-                .ToListAsync(cancellationToken);
-=======
                 .ToListAsync(cancellationToken: cancellationToken);
->>>>>>> 3c2d8b20
         }
 
         /// <inheritdoc/>
@@ -779,11 +700,7 @@
             try
             {
                 var azureClient = await GetAzureManagementClientAsync(cancellationToken);
-<<<<<<< HEAD
                 var storageAccount = await azureClient.WithSubscription(storageAccountInfo.SubscriptionId).StorageAccounts.GetByIdAsync(storageAccountInfo.Id, cancellationToken);
-=======
-                var storageAccount = await azureClient.WithSubscription(storageAccountInfo.SubscriptionId).StorageAccounts.GetByIdAsync(storageAccountInfo.Id);
->>>>>>> 3c2d8b20
 
                 return (await storageAccount.GetKeysAsync(cancellationToken))[0].Value;
             }
@@ -876,11 +793,7 @@
         public string GetArmRegion()
             => location;
 
-<<<<<<< HEAD
-        private static Task<string> GetAzureAccessTokenAsync(string resource = "https://management.azure.com/", CancellationToken cancellationToken = default)
-=======
         private static Task<string> GetAzureAccessTokenAsync(CancellationToken cancellationToken, string resource = "https://management.azure.com/")
->>>>>>> 3c2d8b20
             => new AzureServiceTokenProvider().GetAccessTokenAsync(resource, cancellationToken: cancellationToken);
 
         /// <summary>
@@ -890,11 +803,7 @@
         /// <returns>An authenticated Azure Client instance</returns>
         private static async Task<FluentAzure.IAuthenticated> GetAzureManagementClientAsync(CancellationToken cancellationToken)
         {
-<<<<<<< HEAD
-            var accessToken = await GetAzureAccessTokenAsync(cancellationToken: cancellationToken);
-=======
             var accessToken = await GetAzureAccessTokenAsync(cancellationToken);
->>>>>>> 3c2d8b20
             var azureCredentials = new AzureCredentials(new TokenCredentials(accessToken), null, null, AzureEnvironment.AzureGlobalCloud);
             var azureClient = FluentAzure.Authenticate(azureCredentials);
 
@@ -912,27 +821,17 @@
         private static async Task<(string SubscriptionId, string ResourceGroupName, string Location, string BatchAccountEndpoint)> FindBatchAccountAsync(string batchAccountName, CancellationToken cancellationToken)
         {
             var resourceGroupRegex = GetResourceGroupRegex();
-<<<<<<< HEAD
-            var tokenCredentials = new TokenCredentials(await GetAzureAccessTokenAsync(cancellationToken: cancellationToken));
-            var azureClient = await GetAzureManagementClientAsync(cancellationToken);
-=======
             var tokenCredentials = new TokenCredentials(await GetAzureAccessTokenAsync(cancellationToken));
             var azureClient = await GetAzureManagementClientAsync(cancellationToken);
 
->>>>>>> 3c2d8b20
             var subscriptionIds = (await azureClient.Subscriptions.ListAsync(cancellationToken: cancellationToken)).ToAsyncEnumerable().Select(s => s.SubscriptionId);
 
             await foreach (var subId in subscriptionIds)
             {
-<<<<<<< HEAD
-                var batchAccount = await (await new BatchManagementClient(tokenCredentials) { SubscriptionId = subId }.BatchAccount.ListAsync(cancellationToken))
-                    .ToAsyncEnumerable().FirstOrDefaultAsync(a => a.Name.Equals(batchAccountName, StringComparison.OrdinalIgnoreCase), cancellationToken: cancellationToken);
-=======
                 var batchAccountOperations = new BatchManagementClient(tokenCredentials) { SubscriptionId = subId }.BatchAccount;
                 var batchAccount = await (await batchAccountOperations.ListAsync(cancellationToken: cancellationToken))
                     .ToAsyncEnumerable(batchAccountOperations.ListNextAsync)
                     .FirstOrDefaultAsync(a => a.Name.Equals(batchAccountName, StringComparison.OrdinalIgnoreCase), cancellationToken: cancellationToken);
->>>>>>> 3c2d8b20
 
                 if (batchAccount is not null)
                 {
