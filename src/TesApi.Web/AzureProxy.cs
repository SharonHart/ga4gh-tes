--- conflicted
+++ resolved
@@ -112,19 +112,11 @@
                 location = batchAccountOptions.Value.Region;
                 //subscriptionId = batchAccountOptions.Value.SubscriptionId;
                 //batchResourceGroupName = batchAccountOptions.Value.ResourceGroup;
-<<<<<<< HEAD
-=======
-
->>>>>>> e19ff963
             }
             else
             {
                 batchAccountName = batchAccountOptions.Value.AccountName;
-<<<<<<< HEAD
                 var (SubscriptionId, ResourceGroupName, Location, BatchAccountEndpoint) = FindBatchAccountAsync(batchAccountName, CancellationToken.None).Result;
-=======
-                var (SubscriptionId, ResourceGroupName, Location, BatchAccountEndpoint) = FindBatchAccountAsync(batchAccountName).Result;
->>>>>>> e19ff963
                 //batchResourceGroupName = ResourceGroupName;
                 //subscriptionId = SubscriptionId;
                 location = Location;
@@ -150,13 +142,8 @@
         /// <returns>Application Insights instrumentation key</returns>
         public static async Task<string> GetAppInsightsConnectionStringAsync(string appInsightsApplicationId, CancellationToken cancellationToken)
         {
-<<<<<<< HEAD
             var azureClient = await GetAzureManagementClientAsync(cancellationToken);
             var subscriptionIds = (await azureClient.Subscriptions.ListAsync(cancellationToken: cancellationToken)).ToAsyncEnumerable().Select(s => s.SubscriptionId);
-=======
-            var azureClient = await GetAzureManagementClientAsync();
-            var subscriptionIds = (await azureClient.Subscriptions.ListAsync()).ToAsyncEnumerable().Select(s => s.SubscriptionId);
->>>>>>> e19ff963
 
             var credentials = new TokenCredentials(await GetAzureAccessTokenAsync(cancellationToken: cancellationToken));
 
@@ -164,13 +151,8 @@
             {
                 try
                 {
-<<<<<<< HEAD
                     var app = await (await new ApplicationInsightsManagementClient(credentials) { SubscriptionId = subscriptionId }.Components.ListAsync(cancellationToken))
                         .ToAsyncEnumerable().FirstOrDefaultAsync(a => a.ApplicationId.Equals(appInsightsApplicationId, StringComparison.OrdinalIgnoreCase), cancellationToken: cancellationToken);
-=======
-                    var app = await (await new ApplicationInsightsManagementClient(credentials) { SubscriptionId = subscriptionId }.Components.ListAsync())
-                        .ToAsyncEnumerable().FirstOrDefaultAsync(a => a.ApplicationId.Equals(appInsightsApplicationId, StringComparison.OrdinalIgnoreCase));
->>>>>>> e19ff963
 
                     if (app is not null)
                     {
@@ -194,11 +176,7 @@
                 SelectClause = "id"
             };
 
-<<<<<<< HEAD
             var lastAttemptNumber = (await batchClient.JobOperations.ListJobs(jobFilter).ToAsyncEnumerable().ToListAsync(cancellationToken))
-=======
-            var lastAttemptNumber = (await batchClient.JobOperations.ListJobs(jobFilter).ToAsyncEnumerable().ToListAsync())
->>>>>>> e19ff963
                 .Select(j => int.Parse(j.Id.Split(BatchJobAttemptSeparator)[1]))
                 .OrderBy(a => a)
                 .LastOrDefault();
@@ -696,21 +674,12 @@
 
         private static async Task<IEnumerable<StorageAccountInfo>> GetAccessibleStorageAccountsAsync(CancellationToken cancellationToken)
         {
-<<<<<<< HEAD
             var azureClient = await GetAzureManagementClientAsync(cancellationToken);
             return await (await azureClient.Subscriptions.ListAsync(cancellationToken: cancellationToken)).ToAsyncEnumerable()
                 .Select(s => s.SubscriptionId).SelectManyAwait(async (subscriptionId, ct) =>
                     (await azureClient.WithSubscription(subscriptionId).StorageAccounts.ListAsync(cancellationToken: cancellationToken)).ToAsyncEnumerable()
                     .Select(a => new StorageAccountInfo { Id = a.Id, Name = a.Name, SubscriptionId = subscriptionId, BlobEndpoint = a.EndPoints.Primary.Blob }))
                 .ToListAsync(cancellationToken);
-=======
-            var azureClient = await GetAzureManagementClientAsync();
-            return await (await azureClient.Subscriptions.ListAsync()).ToAsyncEnumerable()
-                .Select(s => s.SubscriptionId).SelectManyAwait(async (subscriptionId, ct) =>
-                    (await azureClient.WithSubscription(subscriptionId).StorageAccounts.ListAsync()).ToAsyncEnumerable()
-                    .Select(a => new StorageAccountInfo { Id = a.Id, Name = a.Name, SubscriptionId = subscriptionId, BlobEndpoint = a.EndPoints.Primary.Blob }))
-                .ToListAsync();
->>>>>>> e19ff963
         }
 
         /// <inheritdoc/>
@@ -827,22 +796,12 @@
             var resourceGroupRegex = GetResourceGroupRegex();
             var tokenCredentials = new TokenCredentials(await GetAzureAccessTokenAsync(cancellationToken: cancellationToken));
             var azureClient = await GetAzureManagementClientAsync(cancellationToken);
-
-<<<<<<< HEAD
             var subscriptionIds = (await azureClient.Subscriptions.ListAsync(cancellationToken: cancellationToken)).ToAsyncEnumerable().Select(s => s.SubscriptionId);
 
             await foreach (var subId in subscriptionIds)
             {
                 var batchAccount = await (await new BatchManagementClient(tokenCredentials) { SubscriptionId = subId }.BatchAccount.ListAsync(cancellationToken))
-                    .ToAsyncEnumerable().FirstOrDefaultAsync(a => a.Name.Equals(batchAccountName, StringComparison.OrdinalIgnoreCase), cancellationToken);
-=======
-            var subscriptionIds = (await azureClient.Subscriptions.ListAsync()).ToAsyncEnumerable().Select(s => s.SubscriptionId);
-
-            await foreach (var subId in subscriptionIds)
-            {
-                var batchAccount = await (await new BatchManagementClient(tokenCredentials) { SubscriptionId = subId }.BatchAccount.ListAsync())
-                    .ToAsyncEnumerable().FirstOrDefaultAsync(a => a.Name.Equals(batchAccountName, StringComparison.OrdinalIgnoreCase));
->>>>>>> e19ff963
+                    .ToAsyncEnumerable().FirstOrDefaultAsync(a => a.Name.Equals(batchAccountName, StringComparison.OrdinalIgnoreCase), cancellationToken: cancellationToken);
 
                 if (batchAccount is not null)
                 {
