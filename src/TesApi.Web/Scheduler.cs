﻿// Copyright (c) Microsoft Corporation.
// Licensed under the MIT License.

using System;
using System.Collections.Generic;
using System.Linq;
using System.Threading;
using System.Threading.Tasks;
using Microsoft.Extensions.Hosting;
using Microsoft.Extensions.Logging;
using Microsoft.Extensions.Options;
using Tes.Extensions;
using Tes.Models;
using Tes.Repository;

namespace TesApi.Web
{
    /// <summary>
    /// A background service that schedules TES tasks in the batch system, orchestrates their lifecycle, and updates their state.
    /// This should only be used as a system-wide singleton service.  This class does not support scale-out on multiple machines,
    /// nor does it implement a leasing mechanism.  In the future, consider using the Lease Blob operation.
    /// </summary>
    public class Scheduler : BackgroundService
    {
        private readonly IRepository<TesTask> repository;
        private readonly IBatchScheduler batchScheduler;
        private readonly ILogger<Scheduler> logger;
        private readonly bool isDisabled;
        private readonly TimeSpan runInterval = TimeSpan.FromSeconds(60);

        /// <summary>
        /// Default constructor
        /// </summary>
        /// <param name="batchSchedulingOptions">Configuration of <see cref="Options.BatchSchedulingOptions"/></param>
        /// <param name="repository">The main TES task database repository implementation</param>
        /// <param name="batchScheduler">The batch scheduler implementation</param>
        /// <param name="logger">The logger instance</param>
        public Scheduler(IOptions<Options.BatchSchedulingOptions> batchSchedulingOptions, IRepository<TesTask> repository, IBatchScheduler batchScheduler, ILogger<Scheduler> logger)
        {
            this.repository = repository;
            this.batchScheduler = batchScheduler;
            this.logger = logger;
            isDisabled = batchSchedulingOptions.Value.Disable;
        }

        /// <summary>
        /// Start the service
        /// </summary>
        /// <param name="cancellationToken"></param>
        public override Task StartAsync(CancellationToken cancellationToken)
        {
            if (isDisabled)
            {
                return Task.CompletedTask;
            }

            return base.StartAsync(cancellationToken);
        }

        /// <inheritdoc />
        public override Task StopAsync(CancellationToken cancellationToken)
        {
            logger.LogInformation("Scheduler stopping...");
            return base.StopAsync(cancellationToken);
        }

        /// <summary>
        /// The main thread that continuously schedules TES tasks in the batch system
        /// </summary>
        /// <param name="stoppingToken">Triggered when Microsoft.Extensions.Hosting.IHostedService.StopAsync(System.Threading.CancellationToken) is called.</param>
        /// <returns>A System.Threading.Tasks.Task that represents the long running operations.</returns>
        protected override async Task ExecuteAsync(CancellationToken stoppingToken)
        {
            try
            {
                // Delay "starting" Scheduler until this completes to finish initializing BatchScheduler.
                await batchScheduler.UploadTaskRunnerIfNeeded(stoppingToken);
            }
            catch (Exception exc)
            {
                logger.LogError(exc, @"Checking/storing the node task runner binary failed with {Message}", exc.Message);
                throw;
            }

            logger.LogInformation("Scheduler started.");

            while (!stoppingToken.IsCancellationRequested)
            {
                try
                {
                    await OrchestrateTesTasksOnBatch(stoppingToken);
                }
                catch (OperationCanceledException) when (stoppingToken.IsCancellationRequested)
                {
                    break;
                }
                catch (Exception exc)
                {
                    logger.LogError(exc, exc.Message);
                }

                try
                {
                    await Task.Delay(runInterval, stoppingToken);
                }
                catch (TaskCanceledException)
                {
                    break;
                }
            }

            logger.LogInformation("Scheduler gracefully stopped.");
        }

        /// <summary>
        /// Retrieves all actionable TES tasks from the database, performs an action in the batch system, and updates the resultant state
        /// </summary>
        /// <param name="stoppingToken">Triggered when Microsoft.Extensions.Hosting.IHostedService.StopAsync(System.Threading.CancellationToken) is called.</param>
        /// <returns></returns>
        private async ValueTask OrchestrateTesTasksOnBatch(CancellationToken stoppingToken)
        {
            var pools = new BatchScheduler.ConcurrentHashSet<string>(StringComparer.OrdinalIgnoreCase);

            var tesTasks = (await repository.GetItemsAsync(
                    predicate: t => t.State == TesState.QUEUEDEnum
                        || t.State == TesState.INITIALIZINGEnum
                        || t.State == TesState.RUNNINGEnum
                        || (t.State == TesState.CANCELEDEnum && t.IsCancelRequested),
                    cancellationToken: stoppingToken))
                .OrderBy(t => t.CreationTime)
                .ToList();

            if (0 == tesTasks.Count)
            {
                batchScheduler.ClearBatchLogState();
                return;
            }

            var startTime = DateTime.UtcNow;

            await Parallel.ForEachAsync(batchScheduler.ProcessTesTasksAsync(tesTasks, stoppingToken),
                stoppingToken,
                async (e, _) => await ProcessOrchestrationResult(e.TesTask, e.IsChangedAsync, pools, stoppingToken));

            if (batchScheduler.NeedPoolFlush)
            {
                await batchScheduler.FlushPoolsAsync(pools, stoppingToken);
            }

            logger.LogCritical("OrchestrateTesTasksOnBatch for {TaskCount} tasks completed in {TotalSeconds} seconds.",
                tesTasks.Count, DateTime.UtcNow.Subtract(startTime).TotalSeconds);
        }

        /// <summary>
        /// Updates the state of the <paramref name="tesTask"/> in the repository.
        /// </summary>
        /// <param name="tesTask">The <see cref="TesTask"/> to update.</param>
        /// <param name="isChangedAsync">The asynchronious flag indicating the need to update the repository.</param>
        /// <param name="pools">The set of pools that are still in use.</param>
        /// <param name="stoppingToken">Triggered when Microsoft.Extensions.Hosting.IHostedService.StopAsync(System.Threading.CancellationToken) is called.</param>
        /// <returns></returns>
        /// <remarks>This method is expected to be called simultaneously from multiple threads.</remarks>
        private async ValueTask ProcessOrchestrationResult(TesTask tesTask, Task<bool> isChangedAsync, ISet<string> pools, CancellationToken stoppingToken)
        {
            try
            {
                var isModified = false;
                try
                {
                    isModified = await isChangedAsync;
                }
                catch (Exception exc)
                {
                    if (exc is AggregateException aggregate)
                    {
                        foreach (var exception in aggregate.Flatten().InnerExceptions)
                        {
                            await TaskErrorFunc(exception);
                        }
                    }
                    else
                    {
                        await TaskErrorFunc(exc);
                    }
                }

                async ValueTask TaskErrorFunc(Exception exc)
                {
                    if (++tesTask.ErrorCount > 3) // TODO: Should we increment this for exceptions here (current behaviour) or the attempted executions on the batch?
                    {
<<<<<<< HEAD
                        tesTask.State = TesState.SYSTEMERROREnum;
                        tesTask.EndTime = DateTimeOffset.UtcNow;
                        tesTask.SetFailureReason("UnknownError", exc.Message, exc.StackTrace);
=======
                        isModified = await batchScheduler.ProcessTesTaskAsync(tesTask, stoppingToken);
>>>>>>> 3c2d8b20
                    }

                    if (exc is Microsoft.Azure.Batch.Common.BatchException batchException)
                    {
                        var requestInfo = batchException.RequestInformation;
                        //var requestId = batchException.RequestInformation?.ServiceRequestId;
                        var reason = (batchException.InnerException as Microsoft.Azure.Batch.Protocol.Models.BatchErrorException)?.Response?.ReasonPhrase;
                        var logs = new List<string>();

                        if (requestInfo?.ServiceRequestId is not null)
                        {
                            logs.Add($"Azure batch ServiceRequestId: {requestInfo.ServiceRequestId}");
                        }

                        if (requestInfo?.BatchError is not null)
                        {
                            logs.Add($"BatchErrorCode: {requestInfo.BatchError.Code}");
                            logs.Add($"BatchErrorMessage: {requestInfo.BatchError.Message}");
                            foreach (var detail in requestInfo.BatchError.Values?.Select(d => $"{d.Key}={d.Value}") ?? Enumerable.Empty<string>())
                            {
                                logs.Add(detail);
                            }
                        }

<<<<<<< HEAD
                        tesTask.AddToSystemLog(logs);
=======
                        logger.LogError(exc, "TES task: {TesTask} threw an exception in OrchestrateTesTasksOnBatch().", tesTask.Id);
                        await repository.UpdateItemAsync(tesTask, stoppingToken);
>>>>>>> 3c2d8b20
                    }

                    logger.LogError(exc, "TES task: {TesTask} threw an exception in OrchestrateTesTasksOnBatch().", tesTask.Id);
                    await repository.UpdateItemAsync(tesTask, stoppingToken);
                }

                if (isModified)
                {
                    var hasErrored = false;
                    var hasEnded = false;

                    switch (tesTask.State)
                    {
                        case TesState.CANCELEDEnum:
                        case TesState.COMPLETEEnum:
                            hasEnded = true;
                            break;

                        case TesState.EXECUTORERROREnum:
                        case TesState.SYSTEMERROREnum:
                            hasErrored = true;
                            hasEnded = true;
                            break;

                        default:
                            break;
                    }

                    if (hasEnded)
                    {
                        tesTask.EndTime = DateTimeOffset.UtcNow;
                    }

<<<<<<< HEAD
                    if (hasErrored)
                    {
                        logger.LogDebug("{TesTask} failed, state: {TesTaskState}, reason: {TesTaskFailureReason}", tesTask.Id, tesTask.State, tesTask.FailureReason);
=======
                        await repository.UpdateItemAsync(tesTask, stoppingToken);
>>>>>>> 3c2d8b20
                    }

                    await repository.UpdateItemAsync(tesTask, stoppingToken);
                }
            }
            // TODO catch EF / postgres exception?
            //catch (Microsoft.Azure.Cosmos.CosmosException exc)
            //{
            //    TesTask currentTesTask = default;
            //    _ = await repository.TryGetItemAsync(tesTask.Id, t => currentTesTask = t);

            //    if (exc.StatusCode == System.Net.HttpStatusCode.PreconditionFailed)
            //    {
            //        logger.LogError(exc, $"Updating TES Task '{tesTask.Id}' threw an exception attempting to set state: {tesTask.State}. Another actor set state: {currentTesTask?.State}");
            //        currentTesTask?.SetWarning("ConcurrencyWriteFailure", tesTask.State.ToString(), exc.Message, exc.StackTrace);
            //    }
            //    else
            //    {
            //        logger.LogError(exc, $"Updating TES Task '{tesTask.Id}' threw {exc.GetType().FullName}: '{exc.Message}'. Stack trace: {exc.StackTrace}");
            //        currentTesTask?.SetWarning("UnknownError", exc.Message, exc.StackTrace);
            //    }

            //    if (currentTesTask is not null)
            //    {
            //        await repository.UpdateItemAsync(currentTesTask);
            //    }
            //}
            catch (Exception exc)
            {
                logger.LogError(exc, "Updating TES Task '{TesTask}' threw {ExceptionType}: '{ExceptionMessage}'. Stack trace: {ExceptionStackTrace}", tesTask.Id, exc.GetType().FullName, exc.Message, exc.StackTrace);
            }

            if (!string.IsNullOrWhiteSpace(tesTask.PoolId) && (TesState.QUEUEDEnum == tesTask.State || TesState.RUNNINGEnum == tesTask.State))
            {
                pools.Add(tesTask.PoolId);
            }
        }
    }
}<|MERGE_RESOLUTION|>--- conflicted
+++ resolved
@@ -188,13 +188,9 @@
                 {
                     if (++tesTask.ErrorCount > 3) // TODO: Should we increment this for exceptions here (current behaviour) or the attempted executions on the batch?
                     {
-<<<<<<< HEAD
                         tesTask.State = TesState.SYSTEMERROREnum;
                         tesTask.EndTime = DateTimeOffset.UtcNow;
                         tesTask.SetFailureReason("UnknownError", exc.Message, exc.StackTrace);
-=======
-                        isModified = await batchScheduler.ProcessTesTaskAsync(tesTask, stoppingToken);
->>>>>>> 3c2d8b20
                     }
 
                     if (exc is Microsoft.Azure.Batch.Common.BatchException batchException)
@@ -219,12 +215,7 @@
                             }
                         }
 
-<<<<<<< HEAD
                         tesTask.AddToSystemLog(logs);
-=======
-                        logger.LogError(exc, "TES task: {TesTask} threw an exception in OrchestrateTesTasksOnBatch().", tesTask.Id);
-                        await repository.UpdateItemAsync(tesTask, stoppingToken);
->>>>>>> 3c2d8b20
                     }
 
                     logger.LogError(exc, "TES task: {TesTask} threw an exception in OrchestrateTesTasksOnBatch().", tesTask.Id);
@@ -258,13 +249,9 @@
                         tesTask.EndTime = DateTimeOffset.UtcNow;
                     }
 
-<<<<<<< HEAD
                     if (hasErrored)
                     {
                         logger.LogDebug("{TesTask} failed, state: {TesTaskState}, reason: {TesTaskFailureReason}", tesTask.Id, tesTask.State, tesTask.FailureReason);
-=======
-                        await repository.UpdateItemAsync(tesTask, stoppingToken);
->>>>>>> 3c2d8b20
                     }
 
                     await repository.UpdateItemAsync(tesTask, stoppingToken);
