﻿// Copyright (c) Microsoft Corporation.
// Licensed under the MIT License.

using System;
using System.IO;
using System.Reflection;
using Azure.Identity;
using LazyCache;
using Microsoft.AspNetCore.Builder;
using Microsoft.AspNetCore.Hosting;
using Microsoft.Extensions.Configuration;
using Microsoft.Extensions.DependencyInjection;
using Microsoft.Extensions.Hosting;
using Microsoft.Extensions.Logging;
using Microsoft.Extensions.Options;
using Microsoft.OpenApi.Models;
using Newtonsoft.Json.Converters;
using Newtonsoft.Json.Serialization;
using Tes.Models;
using Tes.Repository;
using Tes.Utilities;
using TesApi.Filters;
using TesApi.Web.Management;
using TesApi.Web.Management.Clients;
using TesApi.Web.Management.Configuration;

namespace TesApi.Web
{
    /// <summary>
    /// Startup
    /// </summary>
    public class Startup
    {
        private readonly ILogger logger;
        private readonly IWebHostEnvironment hostingEnvironment;

        /// <summary>
        /// Startup class for ASP.NET core
        /// </summary>
        public Startup(IConfiguration configuration, ILogger<Startup> logger, IWebHostEnvironment hostingEnvironment)
        {
            Configuration = configuration;
            this.hostingEnvironment = hostingEnvironment;
            this.logger = logger;
        }

        /// <summary>
        /// The application configuration
        /// </summary>
        private IConfiguration Configuration { get; }

        /// <summary>
        /// This method gets called by the runtime. Use this method to add services to the container.
        /// </summary>
        /// <param name="services">The Microsoft.Extensions.DependencyInjection.IServiceCollection to add the services to.</param>
        public void ConfigureServices(IServiceCollection services)
            => services
                .Configure<BatchAccountOptions>(Configuration.GetSection(BatchAccountOptions.BatchAccount))
<<<<<<< HEAD
                .Configure<PostgreSqlOptions>(Configuration.GetSection(PostgreSqlOptions.PostgreSqlAccount))
=======
                .Configure<CosmosDbOptions>(Configuration.GetSection(CosmosDbOptions.CosmosDbAccount))
                .Configure<RetryPolicyOptions>(Configuration.GetSection(RetryPolicyOptions.RetryPolicy))
                .Configure<TerraOptions>(Configuration.GetSection(TerraOptions.Terra))
>>>>>>> 8db9e08d
                .AddSingleton<IAppCache, CachingService>()
                .AddSingleton(CreatePostgresSqlRepositoryFromConfiguration)
                .AddSingleton<AzureProxy, AzureProxy>()
                .AddSingleton<IAzureProxy>(sp => ActivatorUtilities.CreateInstance<CachingWithRetriesAzureProxy>(sp, (IAzureProxy)sp.GetRequiredService(typeof(AzureProxy))))
                .AddControllers()
                .AddNewtonsoftJson(opts =>
                {
                    opts.SerializerSettings.ContractResolver = new CamelCasePropertyNamesContractResolver();
                    opts.SerializerSettings.Converters.Add(new StringEnumConverter(new CamelCaseNamingStrategy()));
                }).Services

                .AddSingleton<IBatchScheduler, BatchScheduler>()
                .AddSingleton<IStorageAccessProvider, StorageAccessProvider>()

                .AddLogging()
                .AddSingleton<CacheAndRetryHandler, CacheAndRetryHandler>()
                .AddSingleton<IBatchQuotaVerifier, BatchQuotaVerifier>()
                .AddSingleton<IBatchScheduler, BatchScheduler>()
                .AddSingleton<PriceApiClient, PriceApiClient>()
                .AddSingleton<IBatchSkuInformationProvider>(sp => ActivatorUtilities.CreateInstance<PriceApiBatchSkuInformationProvider>(sp))
                .AddSingleton(CreateBatchAccountResourceInformation)
                .AddSingleton(CreateBatchQuotaProviderFromConfiguration)
                .AddSingleton<AzureManagementClientsFactory, AzureManagementClientsFactory>()
                .AddSingleton<ArmBatchQuotaProvider, ArmBatchQuotaProvider>() //added so config utils gets the arm implementation, to be removed once config utils is refactored.
                .AddSingleton<ConfigurationUtils, ConfigurationUtils>()

                .AddSwaggerGen(c =>
                {
                    c.SwaggerDoc("0.3.3", new OpenApiInfo
                    {
                        Version = "0.3.3",
                        Title = "Task Execution Service",
                        Description = "Task Execution Service (ASP.NET Core 7.0)",
                        Contact = new OpenApiContact()
                        {
                            Name = "Microsoft Biomedical Platforms and Genomics",
                            Url = new Uri("https://github.com/microsoft/CromwellOnAzure")
                        },
                        License = new OpenApiLicense()
                        {
                            Name = "MIT License",
                            // Identifier = "MIT" //TODO: when available, remove Url -- https://spec.openapis.org/oas/v3.1.0#fixed-fields-2
                            Url = new("https://spdx.org/licenses/MIT", UriKind.Absolute)
                        },
                    });
                    c.CustomSchemaIds(type => type.FullName);
                    c.IncludeXmlComments(
                        $"{AppContext.BaseDirectory}{Path.DirectorySeparatorChar}{Assembly.GetEntryAssembly().GetName().Name}.xml");
                    c.OperationFilter<GeneratePathParamsValidationFilter>();
                })

                .AddHostedService<Scheduler>()
                .AddHostedService<DeleteCompletedBatchJobsHostedService>()
                .AddHostedService<DeleteOrphanedBatchJobsHostedService>()
                .AddHostedService<DeleteOrphanedAutoPoolsHostedService>()
                //.AddHostedService<RefreshVMSizesAndPricesHostedService>()
                .AddHostedService<DoOnceAtStartUpService>()


                //Configure AppInsights Azure Service when in PRODUCTION environment
                .IfThenElse(hostingEnvironment.IsProduction(),
                    s =>
                    {
                        var applicationInsightsAccountName = Configuration["ApplicationInsightsAccountName"];
                        var instrumentationKey = AzureProxy.GetAppInsightsInstrumentationKeyAsync(applicationInsightsAccountName).Result;

                        if (instrumentationKey is not null)
                        {
                            var connectionString = $"InstrumentationKey={instrumentationKey}";
                            return s.AddApplicationInsightsTelemetry(options =>
                            {
                                options.ConnectionString = connectionString;
                            });
                        }

                        return s;
                    },
                s => s.AddApplicationInsightsTelemetry());

        private IBatchQuotaProvider CreateBatchQuotaProviderFromConfiguration(IServiceProvider services)
        {
            var terraOptions = services.GetService<IOptions<TerraOptions>>();

            if (!string.IsNullOrEmpty(terraOptions?.Value.LandingZoneApiHost))
            {
                var cacheAndRetryHandler = services.GetRequiredService<CacheAndRetryHandler>();
                var serviceLogger = services.GetService<ILogger<TerraLandingZoneApiClient>>();
                var credentials = new DefaultAzureCredential();

                var terraApiClient = new TerraLandingZoneApiClient(terraOptions.Value.LandingZoneApiHost,
                    credentials,
                    cacheAndRetryHandler,
                    serviceLogger);
                return new TerraQuotaProvider(terraApiClient, terraOptions);
            }

            return ActivatorUtilities.CreateInstance<ArmBatchQuotaProvider>(services);
        }

        

        private IRepository<TesTask> CreatePostgresSqlRepositoryFromConfiguration(IServiceProvider services)
        {
            var options = services.GetRequiredService<IOptions<PostgreSqlOptions>>();
            string postgresConnectionString = new ConnectionStringUtility().GetPostgresConnectionString(options);
            return new TesTaskPostgreSqlRepository(postgresConnectionString);
        }

        private BatchAccountResourceInformation CreateBatchAccountResourceInformation(IServiceProvider services)
        {
            var options = services.GetRequiredService<IOptions<BatchAccountOptions>>();

            if (string.IsNullOrEmpty(options.Value.AccountName))
            {
                throw new InvalidOperationException(
                    "The batch account name is missing. Please check your configuration.");
            }


            if (string.IsNullOrWhiteSpace(options.Value.AppKey))
            {
                //we are assuming Arm with MI/RBAC if no key is provided. Try to get info from the batch account.
                var task = AzureManagementClientsFactory.TryGetResourceInformationFromAccountNameAsync(options.Value.AccountName);
                task.Wait();

                if (task.Result == null)
                {
                    throw new InvalidOperationException(
                        $"Failed to get the resource information for the Batch account using ARM. Please check the options provided. Provided Batch account name:{options.Value.AccountName}");
                }

                return task.Result;
            }

            //assume the information was provided via configuration
            return new BatchAccountResourceInformation(options.Value.AccountName, options.Value.ResourceGroup, options.Value.SubscriptionId, options.Value.Region);
        }

        /// <summary>
        /// This method gets called by the runtime. Use this method to configure the HTTP request pipeline.
        /// </summary>
        /// <param name="app">An Microsoft.AspNetCore.Builder.IApplicationBuilder for the app to configure.</param>
        public void Configure(IApplicationBuilder app)
        => app.UseRouting()
                .UseEndpoints(endpoints =>
                {
                    endpoints.MapControllers();
                })

                .UseHttpsRedirection()

                .UseDefaultFiles()
                .UseStaticFiles()
                .UseSwagger(c =>
                {
                    c.RouteTemplate = "swagger/{documentName}/openapi.json";
                })
                .UseSwaggerUI(c =>
                {
                    c.SwaggerEndpoint("/swagger/0.3.3/openapi.json", "Task Execution Service");
                })

                .IfThenElse(hostingEnvironment.IsDevelopment(),
                    s =>
                    {
                        var r = s.UseDeveloperExceptionPage();
                        logger.LogInformation("Configuring for Development environment");
                        return r;
                    },
                    s =>
                    {
                        var r = s.UseHsts();
                        logger.LogInformation("Configuring for Production environment");
                        return r;
                    })

                .IfThenElse(false, s => s, s =>
                {
                    var configurationUtils = ActivatorUtilities.GetServiceOrCreateInstance<ConfigurationUtils>(s.ApplicationServices);
                    configurationUtils.ProcessAllowedVmSizesConfigurationFileAsync().Wait();
                    return s;
                });
    }

    internal static class BooleanMethodSelectorExtensions
    {
        public static IApplicationBuilder IfThenElse(this IApplicationBuilder builder, bool @if, Func<IApplicationBuilder, IApplicationBuilder> then, Func<IApplicationBuilder, IApplicationBuilder> @else)
            => @if ? then(builder) : @else(builder);

        public static IServiceCollection IfThenElse(this IServiceCollection services, bool @if, Func<IServiceCollection, IServiceCollection> then, Func<IServiceCollection, IServiceCollection> @else)
            => @if ? then(services) : @else(services);
    }
}<|MERGE_RESOLUTION|>--- conflicted
+++ resolved
@@ -56,13 +56,9 @@
         public void ConfigureServices(IServiceCollection services)
             => services
                 .Configure<BatchAccountOptions>(Configuration.GetSection(BatchAccountOptions.BatchAccount))
-<<<<<<< HEAD
-                .Configure<PostgreSqlOptions>(Configuration.GetSection(PostgreSqlOptions.PostgreSqlAccount))
-=======
                 .Configure<CosmosDbOptions>(Configuration.GetSection(CosmosDbOptions.CosmosDbAccount))
                 .Configure<RetryPolicyOptions>(Configuration.GetSection(RetryPolicyOptions.RetryPolicy))
                 .Configure<TerraOptions>(Configuration.GetSection(TerraOptions.Terra))
->>>>>>> 8db9e08d
                 .AddSingleton<IAppCache, CachingService>()
                 .AddSingleton(CreatePostgresSqlRepositoryFromConfiguration)
                 .AddSingleton<AzureProxy, AzureProxy>()
@@ -162,13 +158,25 @@
             return ActivatorUtilities.CreateInstance<ArmBatchQuotaProvider>(services);
         }
 
-        
-
-        private IRepository<TesTask> CreatePostgresSqlRepositoryFromConfiguration(IServiceProvider services)
-        {
-            var options = services.GetRequiredService<IOptions<PostgreSqlOptions>>();
-            string postgresConnectionString = new ConnectionStringUtility().GetPostgresConnectionString(options);
-            return new TesTaskPostgreSqlRepository(postgresConnectionString);
+        private IRepository<TesTask> CreateCosmosDbRepositoryFromConfiguration(IServiceProvider services)
+        {
+            var options = services.GetRequiredService<IOptions<CosmosDbOptions>>();
+
+            if (!string.IsNullOrWhiteSpace(options.Value.CosmosDbKey))
+            {
+                return WrapService(ActivatorUtilities.CreateInstance<CosmosDbRepository<TesTask>>(services,
+                    options.Value.CosmosDbEndpoint, options.Value.CosmosDbKey, CosmosDbDatabaseId, CosmosDbContainerId, CosmosDbPartitionId));
+            }
+
+            var azureProxy = services.GetRequiredService<IAzureProxy>();
+
+            (var cosmosDbEndpoint, var cosmosDbKey) = azureProxy.GetCosmosDbEndpointAndKeyAsync(options.Value.AccountName).Result;
+
+            return WrapService(ActivatorUtilities.CreateInstance<CosmosDbRepository<TesTask>>(services,
+                cosmosDbEndpoint, cosmosDbKey, CosmosDbDatabaseId, CosmosDbContainerId, CosmosDbPartitionId));
+
+            IRepository<TesTask> WrapService(IRepository<TesTask> service)
+                => ActivatorUtilities.CreateInstance<CachingWithRetriesRepository<TesTask>>(services, service);
         }
 
         private BatchAccountResourceInformation CreateBatchAccountResourceInformation(IServiceProvider services)
