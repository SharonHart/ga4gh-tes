--- conflicted
+++ resolved
@@ -61,22 +61,13 @@
                 .Configure<PostgreSqlOptions>(Configuration.GetSection(PostgreSqlOptions.GetConfigurationSectionName("Tes")))
                 .Configure<RetryPolicyOptions>(Configuration.GetSection(RetryPolicyOptions.RetryPolicy))
                 .Configure<TerraOptions>(Configuration.GetSection(TerraOptions.Terra))
-<<<<<<< HEAD
                 .AddSingleton<IAppCache, CachingService>()
                 .AddSingleton(CreatePostgresSqlRepositoryFromConfiguration)
                 .AddSingleton<AzureProxy, AzureProxy>()
                 .AddSingleton<IAzureProxy>(sp => ActivatorUtilities.CreateInstance<CachingWithRetriesAzureProxy>(sp, (IAzureProxy)sp.GetRequiredService(typeof(AzureProxy))))
-=======
-
-                .AddSingleton<IAppCache, CachingService>()
-                .AddSingleton<AzureProxy>()
-                .AddSingleton<IAzureProxy>(sp => ActivatorUtilities.CreateInstance<CachingWithRetriesAzureProxy>(sp, (IAzureProxy)sp.GetRequiredService(typeof(AzureProxy))))
-
-                .AddSingleton(CreateCosmosDbRepositoryFromConfiguration)
                 .AddSingleton<IBatchPoolFactory, BatchPoolFactory>()
                 .AddTransient<BatchPool>()
 
->>>>>>> 382fb82d
                 .AddControllers()
                 .AddNewtonsoftJson(opts =>
                 {
