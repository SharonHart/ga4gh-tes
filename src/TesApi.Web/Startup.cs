--- conflicted
+++ resolved
@@ -58,17 +58,6 @@
         /// </summary>
         /// <param name="services">The Microsoft.Extensions.DependencyInjection.IServiceCollection to add the services to.</param>
         public void ConfigureServices(IServiceCollection services)
-<<<<<<< HEAD
-            => services
-                .Configure<BatchAccountOptions>(Configuration.GetSection(BatchAccountOptions.BatchAccount))
-                .Configure<PostgreSqlOptions>(Configuration.GetSection(PostgreSqlOptions.GetConfigurationSectionName("Tes")))
-                .Configure<RetryPolicyOptions>(Configuration.GetSection(RetryPolicyOptions.RetryPolicy))
-                .Configure<TerraOptions>(Configuration.GetSection(TerraOptions.Terra))
-                .AddSingleton<IAppCache, CachingService>()
-                .AddSingleton(CreatePostgresSqlRepositoryFromConfiguration)
-                .AddSingleton<AzureProxy, AzureProxy>()
-                .AddSingleton<IAzureProxy>(sp => ActivatorUtilities.CreateInstance<CachingWithRetriesAzureProxy>(sp, (IAzureProxy)sp.GetRequiredService(typeof(AzureProxy))))
-=======
         {
             services
                 .Configure<BatchAccountOptions>(Configuration.GetSection(BatchAccountOptions.SectionName))
@@ -79,7 +68,6 @@
                 .AddSingleton<IAppCache, CachingService>()
                 .AddSingleton<AzureProxy>()
                 .AddSingleton(CreateCosmosDbRepositoryFromConfiguration)
->>>>>>> 45151807
                 .AddSingleton<IBatchPoolFactory, BatchPoolFactory>()
                 .AddTransient<BatchPool>()
                 .AddSingleton(CreateBatchPoolManagerFromConfiguration)
@@ -180,9 +168,6 @@
             return ActivatorUtilities.CreateInstance<ArmBatchQuotaProvider>(services);
         }
 
-<<<<<<< HEAD
-        private IRepository<TesTask> CreatePostgresSqlRepositoryFromConfiguration(IServiceProvider services)
-=======
         private IBatchPoolManager CreateBatchPoolManagerFromConfiguration(IServiceProvider services)
         {
             var terraOptions = services.GetService<IOptions<TerraOptions>>();
@@ -200,8 +185,7 @@
             return ActivatorUtilities.CreateInstance<ArmBatchPoolManager>(services);
         }
 
-        private IRepository<TesTask> CreateCosmosDbRepositoryFromConfiguration(IServiceProvider services)
->>>>>>> 45151807
+        private IRepository<TesTask> CreatePostgresSqlRepositoryFromConfiguration(IServiceProvider services)
         {
             var options = services.GetRequiredService<IOptions<PostgreSqlOptions>>();
             string postgresConnectionString = new ConnectionStringUtility().GetPostgresConnectionString(options);
