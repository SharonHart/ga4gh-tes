--- conflicted
+++ resolved
@@ -61,10 +61,6 @@
         /// <param name="getContainerSas">Get the container SAS even if path is longer than two parts</param>
         /// <param name="permissions">Permissions for the SAS token</param>
         /// <returns>An Azure Block Blob or Container URL with SAS token</returns>
-<<<<<<< HEAD
-        public Task<string> MapLocalPathToSasUrlAsync(string path, bool getContainerSas = false, SharedAccessBlobPermissions permissions = SharedAccessBlobPermissions.Read | SharedAccessBlobPermissions.Create | SharedAccessBlobPermissions.Write | SharedAccessBlobPermissions.List);
-=======
-        public Task<string> MapLocalPathToSasUrlAsync(string path, CancellationToken cancellationToken, bool getContainerSas = false);
->>>>>>> fbbcaf14
+        public Task<string> MapLocalPathToSasUrlAsync(string path, CancellationToken cancellationToken, bool getContainerSas = false, SharedAccessBlobPermissions permissions = SharedAccessBlobPermissions.Read | SharedAccessBlobPermissions.Create | SharedAccessBlobPermissions.Write | SharedAccessBlobPermissions.List);
     }
 }