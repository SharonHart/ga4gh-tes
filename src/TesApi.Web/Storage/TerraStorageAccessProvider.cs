--- conflicted
+++ resolved
@@ -135,15 +135,9 @@
         /// Returns a Url with a SAS token for the given input
         /// </summary>
         /// <param name="blobName"></param>
-<<<<<<< HEAD
-        /// <param name="cancellationToken"></param>
-        /// <returns>SAS Token URL</returns>
-        internal async Task<string> GetMappedSasUrlFromWsmAsync(string blobName, CancellationToken cancellationToken)
-=======
         /// <param name="cancellationToken">A <see cref="CancellationToken"/> for controlling the lifetime of the asynchronous operation.</param>
         /// <returns>SAS Token URL</returns>
         public async Task<string> GetMappedSasUrlFromWsmAsync(string blobName, CancellationToken cancellationToken)
->>>>>>> 3c2d8b20
         {
             var normalizedBlobName = blobName.TrimStart('/');
 
@@ -179,12 +173,8 @@
             return await terraWsmApiClient.GetSasTokenAsync(
                 Guid.Parse(terraOptions.WorkspaceId),
                 Guid.Parse(terraOptions.WorkspaceStorageContainerResourceId),
-<<<<<<< HEAD
                 tokenParams,
                 cancellationToken);
-=======
-                tokenParams, cancellationToken);
->>>>>>> 3c2d8b20
         }
 
         private void CheckIfAccountAndContainerAreWorkspaceStorage(string accountName, string containerName)
