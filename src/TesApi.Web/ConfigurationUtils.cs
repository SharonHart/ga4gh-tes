﻿// Copyright (c) Microsoft Corporation.
// Licensed under the MIT License.

using System;
using System.Collections.Generic;
using System.Linq;
using System.Threading;
using System.Threading.Tasks;
using Microsoft.Extensions.Configuration;
using Microsoft.Extensions.Logging;
using Microsoft.Extensions.Options;
using Tes.Models;
using TesApi.Web.Management;
using TesApi.Web.Management.Models.Quotas;
using TesApi.Web.Storage;

namespace TesApi.Web
{
    /// <summary>
    /// Provides methods for handling the configuration files in the configuration container
    /// </summary>
    public class ConfigurationUtils
    {
        private readonly string defaultStorageAccountName;
        private readonly IStorageAccessProvider storageAccessProvider;
        private readonly ILogger<ConfigurationUtils> logger;
        private readonly IBatchQuotaProvider quotaProvider;
        private readonly IBatchSkuInformationProvider skuInformationProvider;
        private readonly BatchAccountResourceInformation batchAccountResourceInformation;

        /// <summary>
        /// The constructor
        /// </summary>
        /// <param name="defaultStorageOptions">Configuration of <see cref="Options.StorageOptions"/></param>
        /// <param name="storageAccessProvider"><see cref="IStorageAccessProvider"/></param>
        /// <param name="quotaProvider"><see cref="IBatchQuotaProvider"/>></param>
        /// <param name="skuInformationProvider"><see cref="IBatchSkuInformationProvider"/>></param>
        /// <param name="batchAccountResourceInformation"><see cref="BatchAccountResourceInformation"/></param>
        /// <param name="logger"><see cref="ILogger"/></param>
        public ConfigurationUtils(
            IOptions<Options.StorageOptions> defaultStorageOptions,
            IStorageAccessProvider storageAccessProvider,
            IBatchQuotaProvider quotaProvider,
            IBatchSkuInformationProvider skuInformationProvider,
            BatchAccountResourceInformation batchAccountResourceInformation,
            ILogger<ConfigurationUtils> logger)
        {
            ArgumentNullException.ThrowIfNull(storageAccessProvider);
            ArgumentNullException.ThrowIfNull(quotaProvider);
            ArgumentNullException.ThrowIfNull(batchAccountResourceInformation);
            if (string.IsNullOrEmpty(batchAccountResourceInformation.Region))
            {
                throw new ArgumentException(
                    $"The batch information provided does not include region. Batch information:{batchAccountResourceInformation}");
            }
            ArgumentNullException.ThrowIfNull(logger);

            this.defaultStorageAccountName = defaultStorageOptions.Value.DefaultAccountName;
            this.storageAccessProvider = storageAccessProvider;
            this.logger = logger;
            this.quotaProvider = quotaProvider;
            this.skuInformationProvider = skuInformationProvider;
            this.batchAccountResourceInformation = batchAccountResourceInformation;
        }

        /// <summary>
        /// Combines the allowed-vm-sizes configuration file and list of supported+available VMs to produce the supported-vm-sizes file and tag incorrect 
        /// entries in the allowed-vm-sizes file with a warning. Sets the AllowedVmSizes configuration key.
        /// </summary>
        /// <param name="cancellationToken">A <see cref="CancellationToken"/> for controlling the lifetime of the asynchronous operation.</param>
        /// <returns></returns>
<<<<<<< HEAD
        public async Task<List<string>> ProcessAllowedVmSizesConfigurationFileAsync(System.Threading.CancellationToken cancellationToken)
=======
        public async Task<List<string>> ProcessAllowedVmSizesConfigurationFileAsync(CancellationToken cancellationToken)
>>>>>>> 3c2d8b20
        {
            var supportedVmSizesFilePath = $"/{defaultStorageAccountName}/configuration/supported-vm-sizes";
            var allowedVmSizesFilePath = $"/{defaultStorageAccountName}/configuration/allowed-vm-sizes";

            var supportedVmSizes = (await skuInformationProvider.GetVmSizesAndPricesAsync(batchAccountResourceInformation.Region, cancellationToken)).ToList();
<<<<<<< HEAD
            var batchAccountQuotas = await quotaProvider.GetVmCoreQuotaAsync(lowPriority: false, cancellationToken);
=======
            var batchAccountQuotas = await quotaProvider.GetVmCoreQuotaAsync(lowPriority: false, cancellationToken: cancellationToken);
>>>>>>> 3c2d8b20
            var supportedVmSizesFileContent = VirtualMachineInfoToFixedWidthColumns(supportedVmSizes.OrderBy(v => v.VmFamily).ThenBy(v => v.VmSize), batchAccountQuotas);

            try
            {
                await storageAccessProvider.UploadBlobAsync(supportedVmSizesFilePath, supportedVmSizesFileContent, cancellationToken);
            }
            catch
            {
                logger.LogWarning($"Failed to write {supportedVmSizesFilePath}. Updated VM size information will not be available in the configuration directory. This will not impact the workflow execution.");
            }

            var allowedVmSizesFileContent = await storageAccessProvider.DownloadBlobAsync(allowedVmSizesFilePath, cancellationToken);

            if (allowedVmSizesFileContent is null)
            {
                logger.LogWarning($"Unable to read from {allowedVmSizesFilePath}. All supported VM sizes will be eligible for Azure Batch task scheduling.");
                return new List<string>();
            }

            // Read the allowed-vm-sizes configuration file and remove any previous warnings (those start with "<" following the VM size or family name)
            var allowedVmSizesLines = allowedVmSizesFileContent
                .Split(new[] { '\r', '\n' })
                .Select(line => line.Split('<', StringSplitOptions.RemoveEmptyEntries | StringSplitOptions.TrimEntries).FirstOrDefault() ?? string.Empty)
                .ToList();

            var allowedVmSizesWithoutComments = allowedVmSizesLines
                .Select(line => line.Trim())
                .Where(line => !string.IsNullOrWhiteSpace(line) && !line.StartsWith("#"))
                .ToList();

            var allowedAndSupportedVmSizes = allowedVmSizesWithoutComments.Intersect(supportedVmSizes.Select(v => v.VmSize), StringComparer.OrdinalIgnoreCase)
                .Union(allowedVmSizesWithoutComments.Intersect(supportedVmSizes.Select(v => v.VmFamily), StringComparer.OrdinalIgnoreCase))
                .Distinct()
                .ToList();

            var allowedVmSizesButNotSupported = allowedVmSizesWithoutComments.Except(allowedAndSupportedVmSizes).Distinct().ToList();

            if (allowedVmSizesButNotSupported.Any())
            {
                logger.LogWarning($"The following VM sizes or families are listed in {allowedVmSizesFilePath}, but are either misspelled or not supported in your region: {string.Join(", ", allowedVmSizesButNotSupported)}. These will be ignored.");

                var linesWithWarningsAdded = allowedVmSizesLines.ConvertAll(line =>
                    allowedVmSizesButNotSupported.Contains(line, StringComparer.OrdinalIgnoreCase)
                        ? $"{line} <-- WARNING: This VM size or family is either misspelled or not supported in your region. It will be ignored."
                        : line
                );

                var allowedVmSizesFileContentWithWarningsAdded = string.Join('\n', linesWithWarningsAdded);

                if (allowedVmSizesFileContentWithWarningsAdded != allowedVmSizesFileContent)
                {
                    try
                    {
                        await storageAccessProvider.UploadBlobAsync(allowedVmSizesFilePath, allowedVmSizesFileContentWithWarningsAdded, cancellationToken);
                    }
                    catch
                    {
                        logger.LogWarning($"Failed to write warnings to {allowedVmSizesFilePath}.");
                    }
                }
            }

            return allowedAndSupportedVmSizes;
        }

        /// <summary>
        /// Combines the VM feature and price info with Batch quotas and produces the fixed-width list ready for uploading to .
        /// </summary>
        /// <param name="vmInfos">List of <see cref="VirtualMachineInformation"/></param>
        /// <param name="batchAccountQuotas">Batch quotas <see cref="AzureBatchAccountQuotas"/></param>
        /// <returns></returns>
        private static string VirtualMachineInfoToFixedWidthColumns(IEnumerable<VirtualMachineInformation> vmInfos, BatchVmCoreQuota batchAccountQuotas)
        {
            var vmSizes = vmInfos.Where(v => !v.LowPriority).Select(v => v.VmSize);

            var vmInfosAsStrings = vmSizes
                .Select(s => new { VmInfoWithDedicatedPrice = vmInfos.SingleOrDefault(l => l.VmSize == s && !l.LowPriority), PricePerHourLowPri = vmInfos.FirstOrDefault(l => l.VmSize == s && l.LowPriority)?.PricePerHour })
                .Select(v => new
                {
                    v.VmInfoWithDedicatedPrice.VmSize,
                    v.VmInfoWithDedicatedPrice.VmFamily,
                    PricePerHourDedicated = v.VmInfoWithDedicatedPrice.PricePerHour?.ToString("###0.000"),
                    PricePerHourLowPri = v.PricePerHourLowPri is not null ? v.PricePerHourLowPri?.ToString("###0.000") : "N/A",
                    MemoryInGiB = v.VmInfoWithDedicatedPrice.MemoryInGiB?.ToString(),
                    NumberOfCores = v.VmInfoWithDedicatedPrice.VCpusAvailable.ToString(),
                    ResourceDiskSizeInGiB = v.VmInfoWithDedicatedPrice.ResourceDiskSizeInGiB.ToString(),
                    DedicatedQuota = batchAccountQuotas.IsDedicatedAndPerVmFamilyCoreQuotaEnforced
                        ? batchAccountQuotas.DedicatedCoreQuotas.FirstOrDefault(q => q.VmFamilyName.Equals(v.VmInfoWithDedicatedPrice.VmFamily, StringComparison.OrdinalIgnoreCase))?.CoreQuota.ToString() ?? "N/A"
                        : batchAccountQuotas.NumberOfCores.ToString()
                });

            vmInfosAsStrings = vmInfosAsStrings.Prepend(new { VmSize = string.Empty, VmFamily = string.Empty, PricePerHourDedicated = "dedicated", PricePerHourLowPri = "low pri", MemoryInGiB = "(GiB)", NumberOfCores = string.Empty, ResourceDiskSizeInGiB = "(GiB)", DedicatedQuota = $"quota {(batchAccountQuotas.IsDedicatedAndPerVmFamilyCoreQuotaEnforced ? "(per fam.)" : "(total)")}" });
            vmInfosAsStrings = vmInfosAsStrings.Prepend(new { VmSize = "VM Size", VmFamily = "Family", PricePerHourDedicated = "$/hour", PricePerHourLowPri = "$/hour", MemoryInGiB = "Memory", NumberOfCores = "CPUs", ResourceDiskSizeInGiB = "Disk", DedicatedQuota = "Dedicated CPU" });

            var sizeColWidth = vmInfosAsStrings.Max(v => v.VmSize.Length);
            var seriesColWidth = vmInfosAsStrings.Max(v => v.VmFamily.Length);
            var priceDedicatedColumnWidth = vmInfosAsStrings.Max(v => v.PricePerHourDedicated.Length);
            var priceLowPriColumnWidth = vmInfosAsStrings.Max(v => v.PricePerHourLowPri.Length);
            var memoryColumnWidth = vmInfosAsStrings.Max(v => v.MemoryInGiB.Length);
            var coresColumnWidth = vmInfosAsStrings.Max(v => v.NumberOfCores.Length);
            var diskColumnWidth = vmInfosAsStrings.Max(v => v.ResourceDiskSizeInGiB.Length);
            var dedicatedQuotaColumnWidth = vmInfosAsStrings.Max(v => v.DedicatedQuota.Length);

            var fixedWidthVmInfos = vmInfosAsStrings.Select(v => $"{v.VmSize.PadRight(sizeColWidth)} {v.VmFamily.PadRight(seriesColWidth)} {v.PricePerHourDedicated.PadLeft(priceDedicatedColumnWidth)}  {v.PricePerHourLowPri.PadLeft(priceLowPriColumnWidth)}  {v.MemoryInGiB.PadLeft(memoryColumnWidth)}  {v.NumberOfCores.PadLeft(coresColumnWidth)}  {v.ResourceDiskSizeInGiB.PadLeft(diskColumnWidth)}  {v.DedicatedQuota.PadLeft(dedicatedQuotaColumnWidth)}");

            return string.Join('\n', fixedWidthVmInfos);
        }
    }
}<|MERGE_RESOLUTION|>--- conflicted
+++ resolved
@@ -69,21 +69,13 @@
         /// </summary>
         /// <param name="cancellationToken">A <see cref="CancellationToken"/> for controlling the lifetime of the asynchronous operation.</param>
         /// <returns></returns>
-<<<<<<< HEAD
-        public async Task<List<string>> ProcessAllowedVmSizesConfigurationFileAsync(System.Threading.CancellationToken cancellationToken)
-=======
         public async Task<List<string>> ProcessAllowedVmSizesConfigurationFileAsync(CancellationToken cancellationToken)
->>>>>>> 3c2d8b20
         {
             var supportedVmSizesFilePath = $"/{defaultStorageAccountName}/configuration/supported-vm-sizes";
             var allowedVmSizesFilePath = $"/{defaultStorageAccountName}/configuration/allowed-vm-sizes";
 
             var supportedVmSizes = (await skuInformationProvider.GetVmSizesAndPricesAsync(batchAccountResourceInformation.Region, cancellationToken)).ToList();
-<<<<<<< HEAD
-            var batchAccountQuotas = await quotaProvider.GetVmCoreQuotaAsync(lowPriority: false, cancellationToken);
-=======
             var batchAccountQuotas = await quotaProvider.GetVmCoreQuotaAsync(lowPriority: false, cancellationToken: cancellationToken);
->>>>>>> 3c2d8b20
             var supportedVmSizesFileContent = VirtualMachineInfoToFixedWidthColumns(supportedVmSizes.OrderBy(v => v.VmFamily).ThenBy(v => v.VmSize), batchAccountQuotas);
 
             try
