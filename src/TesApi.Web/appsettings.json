{
  "Logging": {
    "LogLevel": {
      "Default": "Warning"
    }
  },
  "AllowedHosts": "*",
<<<<<<< HEAD
=======
  "BatchImagePublisher": "microsoft-dsvm",
  "BatchImageOffer": "ubuntu-hpc",
  "BatchImageSku": "2004",
  "BatchImageVersion": "latest",
  "BatchNodeAgentSkuId": "batch.node.ubuntu 20.04",
  "DisableBatchNodesPublicIpAddress": "True",
  "DisableBatchScheduling": "False",
  "UsePreemptibleVmsOnly": "false",
  "UseLegacyBatchImplementationWithAutopools": "false",
  "Gen2BatchNodeAgentSkuId": "batch.node.ubuntu 20.04",
  "Gen2BatchImageOffer": "ubuntu-hpc",
  "Gen2BatchImagePublisher": "microsoft-dsvm",
  "Gen2BatchImageSku": "2004",
  "Gen2BatchImageVersion": "latest",
  "Gen1BatchImageOffer": "ubuntu-server-container",
  "Gen1BatchImagePublisher": "microsoft-azure-batch",
  "Gen1BatchImageSku": "microsoft-azure-batch",
  "Gen1BatchImageVersion": "latest",
  "BatchPoolRotationForcedDays": "7",
>>>>>>> 6a4caad9
  "BatchAccount": {
    "AccountName": ""
  },
<<<<<<< HEAD
  "TesPostgreSql": {
    "PostgreSqlServerName": "",
    "PostgreSqlServerNameSuffix": ".postgres.database.azure.com",
    "PostgreSqlServerPort": "5432",
    "PostgreSqlServerSslMode": "VerifyFull",
    "PostgreSqlDatabaseName": "tes_db",
    "PostgreSqlDatabaseUserLogin": "",
    "PostgreSqlDatabaseUserPassword": ""
=======
  "CosmosDb": {
    "AccountName": ""
>>>>>>> 6a4caad9
  },
  "RetryPolicyOptions": {
    "MaxRetryCount": 5,
    "ExponentialBackOffExponent": 2
  }
}<|MERGE_RESOLUTION|>--- conflicted
+++ resolved
@@ -5,8 +5,6 @@
     }
   },
   "AllowedHosts": "*",
-<<<<<<< HEAD
-=======
   "BatchImagePublisher": "microsoft-dsvm",
   "BatchImageOffer": "ubuntu-hpc",
   "BatchImageSku": "2004",
@@ -26,11 +24,9 @@
   "Gen1BatchImageSku": "microsoft-azure-batch",
   "Gen1BatchImageVersion": "latest",
   "BatchPoolRotationForcedDays": "7",
->>>>>>> 6a4caad9
   "BatchAccount": {
     "AccountName": ""
   },
-<<<<<<< HEAD
   "TesPostgreSql": {
     "PostgreSqlServerName": "",
     "PostgreSqlServerNameSuffix": ".postgres.database.azure.com",
@@ -39,10 +35,6 @@
     "PostgreSqlDatabaseName": "tes_db",
     "PostgreSqlDatabaseUserLogin": "",
     "PostgreSqlDatabaseUserPassword": ""
-=======
-  "CosmosDb": {
-    "AccountName": ""
->>>>>>> 6a4caad9
   },
   "RetryPolicyOptions": {
     "MaxRetryCount": 5,
