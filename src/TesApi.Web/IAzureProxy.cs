--- conflicted
+++ resolved
@@ -21,11 +21,7 @@
         /// Gets a new Azure Batch job id to schedule another task
         /// </summary>
         /// <param name="tesTaskId">The unique TES task ID</param>
-<<<<<<< HEAD
-        /// <param name="cancellationToken"></param>
-=======
-        /// <param name="cancellationToken">A <see cref="CancellationToken"/> for controlling the lifetime of the asynchronous operation.</param>
->>>>>>> 3c2d8b20
+        /// <param name="cancellationToken">A <see cref="CancellationToken"/> for controlling the lifetime of the asynchronous operation.</param>
         /// <returns>The next logical, new Azure Batch job ID</returns>
         Task<string> GetNextBatchJobIdAsync(string tesTaskId, CancellationToken cancellationToken);
 
@@ -65,11 +61,7 @@
         /// Gets the <see cref="StorageAccountInfo"/> for the given storage account name
         /// </summary>
         /// <param name="storageAccountName">Storage account name</param>
-<<<<<<< HEAD
-        /// <param name="cancellationToken"></param>
-=======
-        /// <param name="cancellationToken">A <see cref="CancellationToken"/> for controlling the lifetime of the asynchronous operation.</param>
->>>>>>> 3c2d8b20
+        /// <param name="cancellationToken">A <see cref="CancellationToken"/> for controlling the lifetime of the asynchronous operation.</param>
         /// <returns><see cref="StorageAccountInfo"/></returns>
         Task<StorageAccountInfo> GetStorageAccountInfoAsync(string storageAccountName, CancellationToken cancellationToken);
 
@@ -78,8 +70,7 @@
         /// </summary>
         /// <param name="poolInfo">Contains information about the pool. <see cref="BatchModels.ProxyResource.Name"/> becomes the <see cref="Microsoft.Azure.Batch.Protocol.Models.CloudPool.Id"/></param>
         /// <param name="isPreemptable">True if nodes in this pool will all be preemptable. False if nodes will all be dedicated.</param>
-<<<<<<< HEAD
-        /// <param name="cancellationToken"></param>
+        /// <param name="cancellationToken">A <see cref="CancellationToken"/> for controlling the lifetime of the asynchronous operation.</param>
         Task<PoolInformation> CreateBatchPoolAsync(BatchModels.Pool poolInfo, bool isPreemptable, CancellationToken cancellationToken);
 
         /// <summary>
@@ -94,25 +85,15 @@
         /// When <paramref name="usingAutoPools"/> is false, <paramref name="ids"/> is an enumeration of <see cref="PoolInformation.PoolId"/> corresponding to all of the associated <see cref="IBatchPool"/>.
         /// </remarks>
         Task<BatchAccountState> GetBatchAccountStateAsync(bool usingAutoPools, IEnumerable<string> ids, CancellationToken cancellationToken);
-=======
-        /// <param name="cancellationToken">A <see cref="CancellationToken"/> for controlling the lifetime of the asynchronous operation.</param>
-        Task<PoolInformation> CreateBatchPoolAsync(BatchModels.Pool poolInfo, bool isPreemptable, CancellationToken cancellationToken);
->>>>>>> 3c2d8b20
 
         /// <summary>
         /// Gets the combined state of Azure Batch job, task and pool that corresponds to the given TES task
         /// </summary>
         /// <param name="tesTask">>The TES task</param>
         /// <param name="usingAutoPools"></param>
-<<<<<<< HEAD
         /// <param name="batchAccountState">Batch account state</param>
         /// <returns>Job state information</returns>
         AzureBatchJobAndTaskState GetBatchJobAndTaskState(TesTask tesTask, bool usingAutoPools, BatchAccountState batchAccountState);
-=======
-        /// <param name="cancellationToken">A <see cref="CancellationToken"/> for controlling the lifetime of the asynchronous operation.</param>
-        /// <returns>Job state information</returns>
-        Task<AzureBatchJobAndTaskState> GetBatchJobAndTaskStateAsync(TesTask tesTask, bool usingAutoPools, CancellationToken cancellationToken);
->>>>>>> 3c2d8b20
 
         /// <summary>
         /// Deletes an Azure Batch job for Autopools
@@ -151,11 +132,7 @@
         /// Gets the primary key of the given storage account.
         /// </summary>
         /// <param name="storageAccountInfo">Storage account info</param>
-<<<<<<< HEAD
-        /// <param name="cancellationToken"></param>
-=======
-        /// <param name="cancellationToken">A <see cref="CancellationToken"/> for controlling the lifetime of the asynchronous operation.</param>
->>>>>>> 3c2d8b20
+        /// <param name="cancellationToken">A <see cref="CancellationToken"/> for controlling the lifetime of the asynchronous operation.</param>
         /// <returns>The primary key</returns>
         Task<string> GetStorageAccountKeyAsync(StorageAccountInfo storageAccountInfo, CancellationToken cancellationToken);
 
@@ -310,11 +287,7 @@
         /// <param name="poolId">The id of the pool.</param>
         /// <param name="cancellationToken">A System.Threading.CancellationToken for controlling the lifetime of the asynchronous operation.</param>
         /// <returns></returns>
-<<<<<<< HEAD
-        Task<AzureBatchPoolAllocationState> GetFullAllocationStateAsync(string poolId, CancellationToken cancellationToken = default);
-=======
-        Task<(AllocationState? AllocationState, bool? AutoScaleEnabled, int? TargetLowPriority, int? CurrentLowPriority, int? TargetDedicated, int? CurrentDedicated)> GetFullAllocationStateAsync(string poolId, CancellationToken cancellationToken);
->>>>>>> 3c2d8b20
+        Task<AzureBatchPoolAllocationState> GetFullAllocationStateAsync(string poolId, CancellationToken cancellationToken);
 
         /// <summary>
         /// Checks if a local file exists
