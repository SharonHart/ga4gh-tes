--- conflicted
+++ resolved
@@ -136,35 +136,22 @@
         public int GetBatchActivePoolCount() => cacheAndRetryHandler.ExecuteWithRetry(() => azureProxy.GetBatchActivePoolCount());
 
         /// <inheritdoc/>
-<<<<<<< HEAD
         public Task<BatchAccountState> GetBatchAccountStateAsync(bool usingAutoPools, IEnumerable<string> ids, CancellationToken cancellationToken)
             => cacheAndRetryHandler.ExecuteWithRetryAsync(ct => azureProxy.GetBatchAccountStateAsync(usingAutoPools, ids, ct), cancellationToken);
 
         /// <inheritdoc/>
         public AzureBatchJobAndTaskState GetBatchJobAndTaskState(Tes.Models.TesTask tesTask, bool usingAutoPools, BatchAccountState batchAccountState) => azureProxy.GetBatchJobAndTaskState(tesTask, usingAutoPools, batchAccountState);
-=======
-        public Task<AzureBatchJobAndTaskState> GetBatchJobAndTaskStateAsync(Tes.Models.TesTask tesTask, bool usingAutoPools, CancellationToken cancellationToken) => cacheAndRetryHandler.ExecuteWithRetryAsync(ct => azureProxy.GetBatchJobAndTaskStateAsync(tesTask, usingAutoPools, ct), cancellationToken);
 
         /// <inheritdoc/>
         public Task<string> GetNextBatchJobIdAsync(string tesTaskId, CancellationToken cancellationToken) => cacheAndRetryHandler.ExecuteWithRetryAsync(ct => azureProxy.GetNextBatchJobIdAsync(tesTaskId, ct), cancellationToken);
->>>>>>> 3c2d8b20
-
-        /// <inheritdoc/>
-        public Task<string> GetNextBatchJobIdAsync(string tesTaskId, CancellationToken cancellationToken) => cacheAndRetryHandler.ExecuteWithRetryAsync(ct => azureProxy.GetNextBatchJobIdAsync(tesTaskId, ct), cancellationToken);
-
-        /// <inheritdoc/>
-<<<<<<< HEAD
-        public Task<IEnumerable<string>> GetPoolIdsReferencedByJobsAsync(CancellationToken cancellationToken) => cacheAndRetryHandler.ExecuteWithRetryAsync(ct => azureProxy.GetPoolIdsReferencedByJobsAsync(ct), cancellationToken);
+
+        /// <inheritdoc/>
+        public Task<IEnumerable<string>> GetPoolIdsReferencedByJobsAsync(CancellationToken cancellationToken) => cacheAndRetryHandler.ExecuteWithRetryAsync(azureProxy.GetPoolIdsReferencedByJobsAsync, cancellationToken);
 
         /// <inheritdoc/>
         public Task<string> GetStorageAccountKeyAsync(StorageAccountInfo storageAccountInfo, CancellationToken cancellationToken)
             => cacheAndRetryHandler.ExecuteWithRetryAndCachingAsync($"{nameof(CachingWithRetriesAzureProxy)}:{storageAccountInfo.Id}",
                  ct => azureProxy.GetStorageAccountKeyAsync(storageAccountInfo, ct), DateTimeOffset.Now.AddHours(1), cancellationToken);
-=======
-        public Task<string> GetStorageAccountKeyAsync(StorageAccountInfo storageAccountInfo, CancellationToken cancellationToken)
-            => cacheAndRetryHandler.ExecuteWithRetryAndCachingAsync($"{nameof(CachingWithRetriesAzureProxy)}:{storageAccountInfo.Id}",
-                ct => azureProxy.GetStorageAccountKeyAsync(storageAccountInfo, ct), DateTimeOffset.Now.AddHours(1), cancellationToken);
->>>>>>> 3c2d8b20
 
         /// <inheritdoc/>
         public async Task<StorageAccountInfo> GetStorageAccountInfoAsync(string storageAccountName, CancellationToken cancellationToken)
@@ -175,16 +162,7 @@
 
             if (result is null)
             {
-<<<<<<< HEAD
                 cacheAndRetryHandler.AppCache.Remove(key);
-=======
-                storageAccountInfo = await cacheAndRetryHandler.ExecuteWithRetryAsync(ct => azureProxy.GetStorageAccountInfoAsync(storageAccountName, ct), cancellationToken);
-
-                if (storageAccountInfo is not null)
-                {
-                    cacheAndRetryHandler.AppCache.Set($"{nameof(CachingWithRetriesAzureProxy)}:{storageAccountName}", storageAccountInfo, DateTimeOffset.MaxValue);
-                }
->>>>>>> 3c2d8b20
             }
 
             return result;
@@ -228,11 +206,7 @@
         {
             try
             {
-<<<<<<< HEAD
                 return await batchPoolOrJobCreateOrTaskAddHandler.ExecuteAsync(ct => azureProxy.CreateBatchPoolAsync(poolInfo, isPreemptable, ct), cancellationToken);
-=======
-                return await batchPoolOrJobCreateOrTaskAddHandler.ExecuteAsync(() => azureProxy.CreateBatchPoolAsync(poolInfo, isPreemptable, cancellationToken));
->>>>>>> 3c2d8b20
             }
             catch (BatchException exc) when (BatchErrorCodeStrings.PoolExists.Equals(exc.RequestInformation?.BatchError?.Code, StringComparison.OrdinalIgnoreCase))
             {
