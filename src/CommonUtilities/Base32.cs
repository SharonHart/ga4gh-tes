--- conflicted
+++ resolved
@@ -53,11 +53,7 @@
         /// <typeparam name="TResult">Type of the resultant items</typeparam>
         /// <param name="ts">The source enumerable of type <typeparamref name="TSource"/>.</param>
         /// <param name="itemsPerGroup">The size of each group to create out of the entire enumeration. The last group may be smaller.</param>
-<<<<<<< HEAD
-        /// <param name="groupMemberFunc">The function that prepares each <typeparamref name="TSource"/> into the value expected by <paramref name="groupResultFunc"/>. Its parameters are <typeparamref name="TSource"/> and the index of that item (starting from zero) within each grouping.</param>
-=======
         /// <param name="groupMemberFunc">The function that prepares each <typeparamref name="TSource"/> into the value expected by <paramref name="groupResultFunc"/>. Its parameters are an item of type <typeparamref name="TSource"/> and the index of that item (starting from zero) within each group.</param>
->>>>>>> e19ff963
         /// <param name="groupResultFunc">The function that creates the <typeparamref name="TResult"/> from each group of <typeparamref name="TGroupItem"/>.</param>
         /// <returns>An enumeration of <typeparamref name="TResult"/> from all of the groups.</returns>
         private static IEnumerable<TResult> ConvertGroup<TSource, TGroupItem, TResult>(
