--- conflicted
+++ resolved
@@ -23,14 +23,6 @@
     /// <typeparam name="TesTask"></typeparam>
     public sealed class TesTaskPostgreSqlRepository : PostgreSqlCachingRepository<TesTaskDatabaseItem>, IRepository<TesTask>
     {
-<<<<<<< HEAD
-=======
-        private static readonly TimeSpan defaultCompletedTaskCacheExpiration = TimeSpan.FromDays(1);
-        private readonly Func<TesDbContext> createDbContext;
-        private readonly ICache<TesTask> cache;
-        private readonly ILogger logger;
-
->>>>>>> 815fea68
         /// <summary>
         /// Default constructor that also will create the schema if it does not exist
         /// </summary>
@@ -101,20 +93,7 @@
         /// <returns></returns>
         public async Task<bool> TryGetItemAsync(string id, Action<TesTask> onSuccess = null)
         {
-<<<<<<< HEAD
             var item = await GetItemFromCacheOrDatabase(id, false, CancellationToken.None);
-=======
-            if (cache?.TryGetValue(id, out var task) == true)
-            {
-                onSuccess?.Invoke(task);
-                return true;
-            }
-
-            using var dbContext = createDbContext();
-
-            // Search for Id within the JSON
-            var item = await dbContext.TesTasks.FirstOrDefaultAsync(t => t.Json.Id == id);
->>>>>>> 815fea68
 
             if (item is null)
             {
@@ -218,28 +197,10 @@
             //var results = (await InternalGetItemsAsync(predicate, cancellationToken, q => q.Where(t => t.Json.CreationTime > last.CreationTime || (t.Json.CreationTime == last.CreationTime && t.Json.Id.CompareTo(last.Id) > 0)).Take(pageSize))).ToList();
             var results = (await InternalGetItemsAsync(predicate, CancellationToken.None, pagination: q => q.Where(t => t.Json.Id.CompareTo(last.Id) > 0).Take(pageSize))).ToList();
 
-<<<<<<< HEAD
             return (GetContinuation(results.Count == pageSize ? results.LastOrDefault() : null), results);
 
             static string GetContinuation(TesTask item)
                 => item is null ? null : Convert.ToBase64String(System.Text.Encoding.UTF8.GetBytes(Newtonsoft.Json.JsonConvert.SerializeObject((item.CreationTime, item.Id))));
-=======
-            // Manually set entity state to avoid potential NPG PostgreSql bug
-            dbContext.Entry(item).State = EntityState.Modified;
-            await dbContext.SaveChangesAsync();
-
-            if (!tesTask.IsActiveState())
-            {
-                // Remove completed tasks from cache after shorter interval
-                cache?.TryUpdate(tesTask.Id, tesTask, defaultCompletedTaskCacheExpiration);
-            }
-            else
-            {
-                cache?.TryUpdate(tesTask.Id, tesTask);
-            }
-
-            return item.Json;
->>>>>>> 815fea68
         }
 
         /// <summary>
@@ -287,26 +248,21 @@
             return (await GetItemsAsync(dbContext.TesTasks, WhereTesTask(predicate), cancellationToken, orderBy, pagination)).Select(item => EnsureActiveItemInCache(item, t => t.Json.Id, t => t.Json.IsActiveState()).Json);
         }
 
-<<<<<<< HEAD
         /// <summary>
         /// Transforms <paramref name="predicate"/> into <see cref="Expression{Func{TesTaskDatabaseItem, bool}}"/>.
         /// </summary>
         /// <param name="predicate">A <see cref="Expression{Func{TesTask, bool}}"/> to be transformed.</param>
         /// <returns>A <see cref="Expression{Func{TesTaskDatabaseItem, bool}}"/></returns>
         private static Expression<Func<TesTaskDatabaseItem, bool>> WhereTesTask(Expression<Func<TesTask, bool>> predicate)
-=======
-        /// <inheritdoc/>
+        {
+            return (Expression<Func<TesTaskDatabaseItem, bool>>)new ExpressionParameterSubstitute(predicate.Parameters[0], GetTask()).Visit(predicate);
+
+            static Expression<Func<TesTaskDatabaseItem, TesTask>> GetTask() => item => item.Json;
+        }
+
         public ValueTask<bool> TryRemoveItemFromCacheAsync(TesTask item)
         {
-            return ValueTask.FromResult(cache?.TryRemove(item.Id) ?? false);
-        }
-
-        public void Dispose()
->>>>>>> 815fea68
-        {
-            return (Expression<Func<TesTaskDatabaseItem, bool>>)new ExpressionParameterSubstitute(predicate.Parameters[0], GetTask()).Visit(predicate);
-
-            static Expression<Func<TesTaskDatabaseItem, TesTask>> GetTask() => item => item.Json;
+            return ValueTask.FromResult(_cache?.TryRemove(item.Id) ?? false);
         }
     }
 }