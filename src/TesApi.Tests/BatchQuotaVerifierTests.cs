﻿// Copyright (c) Microsoft Corporation.
// Licensed under the MIT License.

using System;
using System.Collections.Generic;
using System.Threading;
using System.Threading.Tasks;
using Microsoft.Extensions.DependencyInjection;
using Microsoft.Extensions.Logging;
using Microsoft.Extensions.Logging.Abstractions;
using Microsoft.VisualStudio.TestTools.UnitTesting;
using Moq;
using Tes.Models;
using TesApi.Web;
using TesApi.Web.Management;
using TesApi.Web.Management.Models.Quotas;

namespace TesApi.Tests;

[TestClass]
public class BatchQuotaVerifierTests
{
    private Mock<IBatchQuotaProvider> quotaProvider;
    private Mock<IAzureProxy> azureProxy;
    private Mock<IBatchSkuInformationProvider> skuInfoProvider;
    private BatchAccountResourceInformation batchAccountResourceInformation;

    private const string Region = "eastus";
    private const string VmFamily = "StandardDSeries";

    [TestInitialize]
    public void BeforeEach()
    {
        azureProxy = new Mock<IAzureProxy>();
        azureProxy.Setup(p => p.GetArmRegion()).Returns(Region);
        quotaProvider = new Mock<IBatchQuotaProvider>();
        skuInfoProvider = new Mock<IBatchSkuInformationProvider>();
        batchAccountResourceInformation = new BatchAccountResourceInformation("batchaccount", "mrg", "subid", "eastus");

        new BatchQuotaVerifier(batchAccountResourceInformation, quotaProvider.Object, skuInfoProvider.Object, azureProxy.Object, new NullLogger<BatchQuotaVerifier>());
    }

    [TestMethod]
    [ExpectedException(typeof(InvalidOperationException))]
    public async Task CheckBatchAccountQuotasAsync_ProviderReturnsNull_ThrowsExceptionAndLogsException()
    {
        var logger = new Mock<ILogger<BatchQuotaVerifier>>();
        using var services = new TestServices.TestServiceProvider<BatchQuotaVerifier>(
            accountResourceInformation: new("batchaccount", "mrg", "subid", "eastus"),
            batchSkuInformationProvider: ip => { },
            azureProxy: ap => ap.Setup(p => p.GetArmRegion()).Returns(Region),
            additionalActions: s => s.AddSingleton(logger.Object));
        var batchQuotaVerifier = services.GetT();
        var vmInfo = new VirtualMachineInformation();

        BatchVmFamilyQuotas batchVmFamilyQuotas = null;
<<<<<<< HEAD
        services.BatchQuotaProvider.Setup(p => p.GetQuotaForRequirementAsync(It.IsAny<string>(), It.IsAny<bool>(), It.IsAny<int?>(), It.IsAny<CancellationToken>()))
            .ReturnsAsync(batchVmFamilyQuotas);

        await batchQuotaVerifier.CheckBatchAccountQuotasAsync(vmInfo, true, true, CancellationToken.None);
=======
        services.BatchQuotaProvider.Setup(p => p.GetQuotaForRequirementAsync(It.IsAny<string>(), It.IsAny<bool>(), It.IsAny<int?>(), It.IsAny<System.Threading.CancellationToken>()))
            .ReturnsAsync(batchVmFamilyQuotas);

        await batchQuotaVerifier.CheckBatchAccountQuotasAsync(vmInfo, true, true, System.Threading.CancellationToken.None);
>>>>>>> 3c2d8b20

        logger.Verify(l => l.LogError(It.IsAny<string>(), It.IsAny<Exception>()), Times.Once);

    }

    [DataRow(10, 5, 10)] //not enough total quota
    [DataRow(10, 10, 5)] //not enough family quota
    [DataTestMethod]
    [ExpectedException(typeof(AzureBatchLowQuotaException))]
    public async Task CheckBatchAccountQuotasAsync_IsDedicatedNotEnoughCoreQuota_ThrowsAzureBatchLowQuotaException(int requestedNumberOfCores, int totalCoreQuota, int vmFamilyQuota)
        => await SetupAndCheckBatchAccountQuotasAsync(requestedNumberOfCores, totalCoreQuota, vmFamilyQuota, 0, 10, 5, 0);

    [DataRow(10, 100, 10, 10, 0, 100)] //too many active jobs
    [DataRow(10, 100, 10, 100, 100, 100)] //too many active pools
    [DataRow(10, 100, 10, 10, 0, 0)] //too total cores in use
    [DataTestMethod]
    [ExpectedException(typeof(AzureBatchQuotaMaxedOutException))]
    public async Task CheckBatchAccountQuotasAsync_IsDedicatedNotEnoughCoreQuota_ThrowsAzureBatchQuotaMaxedOutException(int requestedNumberOfCores, int totalCoreQuota, int activeJobCount, int activeJobAndJobScheduleQuota, int activePoolCount, int poolQuota)
        => await SetupAndCheckBatchAccountQuotasAsync(requestedNumberOfCores, totalCoreQuota, 100, activeJobCount, activeJobAndJobScheduleQuota, poolQuota, activePoolCount);

    public static async Task SetupAndCheckBatchAccountQuotasAsync(int requestedNumberOfCores, int totalCoreQuota, int vmFamilyQuota, int activeJobCount, int activeJobAndJobScheduleQuota, int poolQuota, int activePoolCount)
    {
        using var services = new TestServices.TestServiceProvider<BatchQuotaVerifier>(
            accountResourceInformation: new("batchaccount", "mrg", "subid", "eastus"),
            batchSkuInformationProvider: ip => { },
            azureProxy: ap => ap.Setup(p => p.GetArmRegion()).Returns(Region));
        var batchQuotaVerifier = services.GetT();
        var vmInfo = new VirtualMachineInformation
        {
            VCpusAvailable = requestedNumberOfCores
        };

        var batchAccountQuotas = new BatchVmFamilyQuotas(totalCoreQuota, vmFamilyQuota, poolQuota, activeJobAndJobScheduleQuota, true, VmFamily);

<<<<<<< HEAD
        services.BatchQuotaProvider.Setup(p => p.GetQuotaForRequirementAsync(It.IsAny<string>(), It.IsAny<bool>(), It.IsAny<int?>(), It.IsAny<CancellationToken>()))
            .ReturnsAsync(batchAccountQuotas);

        services.BatchSkuInformationProvider.Setup(p => p.GetVmSizesAndPricesAsync(It.IsAny<string>(), It.IsAny<CancellationToken>())).ReturnsAsync(CreateVmSkuList(10));
        services.AzureProxy.Setup(p => p.GetBatchActiveJobCount()).Returns(activeJobCount);
        services.AzureProxy.Setup(p => p.GetBatchActivePoolCount()).Returns(activePoolCount);
        services.BatchSkuInformationProvider.Setup(p => p.GetVmSizesAndPricesAsync(Region, It.IsAny<CancellationToken>())).ReturnsAsync(CreateBatchSupportedVmSkuList(10));

        await batchQuotaVerifier.CheckBatchAccountQuotasAsync(vmInfo, true, true, CancellationToken.None);
=======
        services.BatchQuotaProvider.Setup(p => p.GetQuotaForRequirementAsync(It.IsAny<string>(), It.IsAny<bool>(), It.IsAny<int?>(), It.IsAny<System.Threading.CancellationToken>()))
            .ReturnsAsync(batchAccountQuotas);

        services.BatchSkuInformationProvider.Setup(p => p.GetVmSizesAndPricesAsync(It.IsAny<string>(), It.IsAny<System.Threading.CancellationToken>())).ReturnsAsync(CreateVmSkuList(10));
        services.AzureProxy.Setup(p => p.GetBatchActiveJobCount()).Returns(activeJobCount);
        services.AzureProxy.Setup(p => p.GetBatchActivePoolCount()).Returns(activePoolCount);
        services.BatchSkuInformationProvider.Setup(p => p.GetVmSizesAndPricesAsync(Region, It.IsAny<System.Threading.CancellationToken>())).ReturnsAsync(CreateBatchSupportedVmSkuList(10));

        await batchQuotaVerifier.CheckBatchAccountQuotasAsync(vmInfo, true, true, System.Threading.CancellationToken.None);
>>>>>>> 3c2d8b20
    }

    private static List<VirtualMachineInformation> CreateBatchSupportedVmSkuList(int maxNumberOfCores)
    {
        return new List<VirtualMachineInformation>()
        {
            new VirtualMachineInformation()
            {
                LowPriority = false,
                MaxDataDiskCount = 1,
                MemoryInGiB = 2.0d,
                VCpusAvailable = maxNumberOfCores / 2,
                PricePerHour = 1.0m,
                ResourceDiskSizeInGiB = 1d,
                VmFamily = VmFamily,
                VmSize = "D4"
            },
            new VirtualMachineInformation()
            {
                LowPriority = false,
                MaxDataDiskCount = 1,
                MemoryInGiB = 4.0d,
                VCpusAvailable = maxNumberOfCores / 2,
                PricePerHour = 1.0m,
                ResourceDiskSizeInGiB = 1d,
                VmFamily = VmFamily,
                VmSize = "D8"
            },
            new VirtualMachineInformation()
            {
                LowPriority = false,
                MaxDataDiskCount = 1,
                MemoryInGiB = 2.0d,
                VCpusAvailable = maxNumberOfCores / 2,
                PricePerHour = 1.0m,
                ResourceDiskSizeInGiB = 1d,
                VmFamily = VmFamily,
                VmSize = "D2"
            }
        };
    }

    private static List<VirtualMachineInformation> CreateVmSkuList(int maxNumberOfCores)
    {
        return new List<VirtualMachineInformation>()
        {
            new VirtualMachineInformation()
            {
                LowPriority = false,
                MaxDataDiskCount = 1,
                MemoryInGiB = 2.0d,
                VCpusAvailable = maxNumberOfCores / 2,
                PricePerHour = 1.0m,
                ResourceDiskSizeInGiB = 1d,
                VmFamily = VmFamily,
                VmSize = "D4"
            },
            new VirtualMachineInformation()
            {
                LowPriority = false,
                MaxDataDiskCount = 1,
                MemoryInGiB = 2.0d,
                VCpusAvailable = maxNumberOfCores / 2,
                PricePerHour = 1.0m,
                ResourceDiskSizeInGiB = 1d,
                VmFamily = VmFamily,
                VmSize = "D2"
            }
        };
    }
}

<|MERGE_RESOLUTION|>--- conflicted
+++ resolved
@@ -54,17 +54,10 @@
         var vmInfo = new VirtualMachineInformation();
 
         BatchVmFamilyQuotas batchVmFamilyQuotas = null;
-<<<<<<< HEAD
-        services.BatchQuotaProvider.Setup(p => p.GetQuotaForRequirementAsync(It.IsAny<string>(), It.IsAny<bool>(), It.IsAny<int?>(), It.IsAny<CancellationToken>()))
-            .ReturnsAsync(batchVmFamilyQuotas);
-
-        await batchQuotaVerifier.CheckBatchAccountQuotasAsync(vmInfo, true, true, CancellationToken.None);
-=======
         services.BatchQuotaProvider.Setup(p => p.GetQuotaForRequirementAsync(It.IsAny<string>(), It.IsAny<bool>(), It.IsAny<int?>(), It.IsAny<System.Threading.CancellationToken>()))
             .ReturnsAsync(batchVmFamilyQuotas);
 
         await batchQuotaVerifier.CheckBatchAccountQuotasAsync(vmInfo, true, true, System.Threading.CancellationToken.None);
->>>>>>> 3c2d8b20
 
         logger.Verify(l => l.LogError(It.IsAny<string>(), It.IsAny<Exception>()), Times.Once);
 
@@ -99,17 +92,6 @@
 
         var batchAccountQuotas = new BatchVmFamilyQuotas(totalCoreQuota, vmFamilyQuota, poolQuota, activeJobAndJobScheduleQuota, true, VmFamily);
 
-<<<<<<< HEAD
-        services.BatchQuotaProvider.Setup(p => p.GetQuotaForRequirementAsync(It.IsAny<string>(), It.IsAny<bool>(), It.IsAny<int?>(), It.IsAny<CancellationToken>()))
-            .ReturnsAsync(batchAccountQuotas);
-
-        services.BatchSkuInformationProvider.Setup(p => p.GetVmSizesAndPricesAsync(It.IsAny<string>(), It.IsAny<CancellationToken>())).ReturnsAsync(CreateVmSkuList(10));
-        services.AzureProxy.Setup(p => p.GetBatchActiveJobCount()).Returns(activeJobCount);
-        services.AzureProxy.Setup(p => p.GetBatchActivePoolCount()).Returns(activePoolCount);
-        services.BatchSkuInformationProvider.Setup(p => p.GetVmSizesAndPricesAsync(Region, It.IsAny<CancellationToken>())).ReturnsAsync(CreateBatchSupportedVmSkuList(10));
-
-        await batchQuotaVerifier.CheckBatchAccountQuotasAsync(vmInfo, true, true, CancellationToken.None);
-=======
         services.BatchQuotaProvider.Setup(p => p.GetQuotaForRequirementAsync(It.IsAny<string>(), It.IsAny<bool>(), It.IsAny<int?>(), It.IsAny<System.Threading.CancellationToken>()))
             .ReturnsAsync(batchAccountQuotas);
 
@@ -119,7 +101,6 @@
         services.BatchSkuInformationProvider.Setup(p => p.GetVmSizesAndPricesAsync(Region, It.IsAny<System.Threading.CancellationToken>())).ReturnsAsync(CreateBatchSupportedVmSkuList(10));
 
         await batchQuotaVerifier.CheckBatchAccountQuotasAsync(vmInfo, true, true, System.Threading.CancellationToken.None);
->>>>>>> 3c2d8b20
     }
 
     private static List<VirtualMachineInformation> CreateBatchSupportedVmSkuList(int maxNumberOfCores)
