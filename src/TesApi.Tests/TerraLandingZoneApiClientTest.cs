﻿// Copyright (c) Microsoft Corporation.
// Licensed under the MIT License.

using System;
using System.Linq;
using System.Threading.Tasks;
using Azure.Core;
using Microsoft.Extensions.Logging.Abstractions;
using Microsoft.Extensions.Options;
using Microsoft.VisualStudio.TestTools.UnitTesting;
using Moq;
using TesApi.Web.Management;
using TesApi.Web.Management.Clients;
using TesApi.Web.Management.Configuration;

namespace TesApi.Tests
{
    [TestClass]
    public class TerraLandingZoneApiClientTest
    {
        private TerraLandingZoneApiClient terraLandingZoneApiClient;
        private Mock<TokenCredential> tokenCredential;
        private Mock<CacheAndRetryHandler> cacheAndRetryHandler;
        private TerraApiStubData terraApiStubData;

        [TestInitialize]
        public void SetUp()
        {
            terraApiStubData = new();
            tokenCredential = new();
            cacheAndRetryHandler = new();
            var terraOptions = new Mock<IOptions<TerraOptions>>();
            terraOptions.Setup(o => o.Value)
                .Returns(terraApiStubData.GetTerraOptions());
            terraLandingZoneApiClient = new(terraOptions.Object, tokenCredential.Object, cacheAndRetryHandler.Object, NullLogger<TerraLandingZoneApiClient>.Instance);
        }

        [TestMethod]
        public async Task GetResourceQuotaAsync_ValidResourceIdReturnsQuotaInformationAndGetsAuthToken()
        {
            var body = terraApiStubData.GetResourceQuotaApiResponseInJson();
            cacheAndRetryHandler.Setup(c => c.ExecuteWithRetryAndCachingAsync(It.IsAny<string>(),
<<<<<<< HEAD
                    It.IsAny<Func<CancellationToken, Task<string>>>(), It.IsAny<CancellationToken>()))
                .ReturnsAsync(body);

            var quota = await terraLandingZoneApiClient.GetResourceQuotaAsync(terraApiStubData.LandingZoneId, terraApiStubData.BatchAccountId, cacheResults: true, CancellationToken.None);
=======
                    It.IsAny<Func<System.Threading.CancellationToken, Task<string>>>(), It.IsAny<System.Threading.CancellationToken>()))
                .ReturnsAsync(body);

            var quota = await terraLandingZoneApiClient.GetResourceQuotaAsync(terraApiStubData.LandingZoneId, terraApiStubData.BatchAccountId, cacheResults: true, cancellationToken: System.Threading.CancellationToken.None);
>>>>>>> 3c2d8b20

            Assert.IsNotNull(quota);
            Assert.AreEqual(terraApiStubData.LandingZoneId, quota.LandingZoneId);
            Assert.AreEqual(terraApiStubData.BatchAccountId, quota.AzureResourceId);
            Assert.AreEqual("Microsoft.Batch/batchAccounts", quota.ResourceType);
            Assert.AreEqual(100, quota.QuotaValues.PoolQuota);
            Assert.IsTrue(quota.QuotaValues.DedicatedCoreQuotaPerVmFamilyEnforced);
            Assert.AreEqual(300, quota.QuotaValues.ActiveJobAndJobScheduleQuota);
            Assert.AreEqual(350, quota.QuotaValues.DedicatedCoreQuota);
            Assert.AreEqual(59, quota.QuotaValues.DedicatedCoreQuotaPerVmFamily.Count);
            Assert.AreEqual("standardLSv2Family", quota.QuotaValues.DedicatedCoreQuotaPerVmFamily.Keys.First());
            Assert.AreEqual(0, quota.QuotaValues.DedicatedCoreQuotaPerVmFamily.Values.First());
            tokenCredential.Verify(t => t.GetTokenAsync(It.IsAny<TokenRequestContext>(),
                    It.IsAny<System.Threading.CancellationToken>()),
                Times.Once);
        }

        [TestMethod]
        public async Task GetLandingZoneResourcesAsync_ListOfLandingZoneResourcesAndGetsAuthToken()
        {
            var body = terraApiStubData.GetResourceApiResponseInJson();

            cacheAndRetryHandler.Setup(c => c.ExecuteWithRetryAndCachingAsync(It.IsAny<string>(),
<<<<<<< HEAD
                    It.IsAny<Func<CancellationToken, Task<string>>>(), It.IsAny<CancellationToken>()))
                .ReturnsAsync(body);

            var resources = await terraLandingZoneApiClient.GetLandingZoneResourcesAsync(terraApiStubData.LandingZoneId, CancellationToken.None);
=======
                    It.IsAny<Func<System.Threading.CancellationToken, Task<string>>>(), It.IsAny<System.Threading.CancellationToken>()))
                .ReturnsAsync(body);

            var resources = await terraLandingZoneApiClient.GetLandingZoneResourcesAsync(terraApiStubData.LandingZoneId, System.Threading.CancellationToken.None);
>>>>>>> 3c2d8b20

            Assert.IsNotNull(resources);
            Assert.AreEqual(terraApiStubData.LandingZoneId, resources.Id);
            Assert.AreEqual(5, resources.Resources.Length);
            tokenCredential.Verify(t => t.GetTokenAsync(It.IsAny<TokenRequestContext>(),
                    It.IsAny<System.Threading.CancellationToken>()),
                Times.Once);

        }

        [TestMethod]
        public void GetLandingZoneResourcesApiUrl_CorrectUrlIsParsed()
        {
            var url = terraLandingZoneApiClient.GetLandingZoneResourcesApiUrl(terraApiStubData.LandingZoneId);

            var expectedUrl = $"{TerraApiStubData.LandingZoneApiHost}/api/landingzones/v1/azure/{terraApiStubData.LandingZoneId}/resources";

            Assert.AreEqual(expectedUrl, url.ToString());

        }

        [TestMethod]
        public void GetQuotaApiUrl_CorrectUrlIsParsed()
        {
            var url = terraLandingZoneApiClient.GetQuotaApiUrl(terraApiStubData.LandingZoneId, terraApiStubData.BatchAccountId);

            var expectedUrl = $"{TerraApiStubData.LandingZoneApiHost}/api/landingzones/v1/azure/{terraApiStubData.LandingZoneId}/resource-quota?azureResourceId={Uri.EscapeDataString(terraApiStubData.BatchAccountId)}";

            Assert.AreEqual(expectedUrl, url.ToString());

        }
    }
}<|MERGE_RESOLUTION|>--- conflicted
+++ resolved
@@ -40,17 +40,10 @@
         {
             var body = terraApiStubData.GetResourceQuotaApiResponseInJson();
             cacheAndRetryHandler.Setup(c => c.ExecuteWithRetryAndCachingAsync(It.IsAny<string>(),
-<<<<<<< HEAD
-                    It.IsAny<Func<CancellationToken, Task<string>>>(), It.IsAny<CancellationToken>()))
-                .ReturnsAsync(body);
-
-            var quota = await terraLandingZoneApiClient.GetResourceQuotaAsync(terraApiStubData.LandingZoneId, terraApiStubData.BatchAccountId, cacheResults: true, CancellationToken.None);
-=======
                     It.IsAny<Func<System.Threading.CancellationToken, Task<string>>>(), It.IsAny<System.Threading.CancellationToken>()))
                 .ReturnsAsync(body);
 
             var quota = await terraLandingZoneApiClient.GetResourceQuotaAsync(terraApiStubData.LandingZoneId, terraApiStubData.BatchAccountId, cacheResults: true, cancellationToken: System.Threading.CancellationToken.None);
->>>>>>> 3c2d8b20
 
             Assert.IsNotNull(quota);
             Assert.AreEqual(terraApiStubData.LandingZoneId, quota.LandingZoneId);
@@ -74,17 +67,10 @@
             var body = terraApiStubData.GetResourceApiResponseInJson();
 
             cacheAndRetryHandler.Setup(c => c.ExecuteWithRetryAndCachingAsync(It.IsAny<string>(),
-<<<<<<< HEAD
-                    It.IsAny<Func<CancellationToken, Task<string>>>(), It.IsAny<CancellationToken>()))
-                .ReturnsAsync(body);
-
-            var resources = await terraLandingZoneApiClient.GetLandingZoneResourcesAsync(terraApiStubData.LandingZoneId, CancellationToken.None);
-=======
                     It.IsAny<Func<System.Threading.CancellationToken, Task<string>>>(), It.IsAny<System.Threading.CancellationToken>()))
                 .ReturnsAsync(body);
 
             var resources = await terraLandingZoneApiClient.GetLandingZoneResourcesAsync(terraApiStubData.LandingZoneId, System.Threading.CancellationToken.None);
->>>>>>> 3c2d8b20
 
             Assert.IsNotNull(resources);
             Assert.AreEqual(terraApiStubData.LandingZoneId, resources.Id);
