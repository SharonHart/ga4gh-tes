﻿// Copyright (c) Microsoft Corporation.
// Licensed under the MIT License.

using System;
using System.Collections.Generic;
using System.Linq;
using System.Linq.Expressions;
using System.Threading;
using System.Threading.Tasks;
using Newtonsoft.Json;
using Tes.Repository;

namespace TesApi.Tests.TestServices
{
    /// <summary>
    /// This is an imperfect model of a universe of CosmosDb SQL databases
    /// </summary>
    /// <remarks>This must be a singleton, within each individual test, but not across tests. Thus, it needs to be a singleton service in the test DI.</remarks>
    internal sealed class TestRepositoryStorage
    {
        private readonly System.Collections.Concurrent.ConcurrentDictionary<string, // endpoint
            System.Collections.Concurrent.ConcurrentDictionary<string,              // databaseId
                System.Collections.Concurrent.ConcurrentDictionary<string,          // containerId
                    System.Collections.Concurrent.ConcurrentDictionary<string,      // partitionKeyValue
                            System.Collections.IDictionary>>>> storage = new();

        [System.Runtime.CompilerServices.MethodImpl(System.Runtime.CompilerServices.MethodImplOptions.AggressiveInlining)]
        internal IDictionary<string, T> Items<T>(string endpoint, string databaseId, string containerId, string partitionKeyValue, Func<IDictionary<string, T>> CreateDictionary) where T : RepositoryItem<T>
        {
            endpoint ??= string.Empty;
            databaseId ??= string.Empty;
            containerId ??= string.Empty;
            partitionKeyValue ??= string.Empty;

            // Create as needed endpoint, db, container, & partitionKey
            AssertResult(storage.TryAdd(endpoint, new(StringComparer.Ordinal)));
            AssertResult(storage.GetValueOrDefault(endpoint)?.TryAdd(databaseId, new(StringComparer.Ordinal)));
            AssertResult(storage.GetValueOrDefault(endpoint)?.GetValueOrDefault(databaseId)?.TryAdd(containerId, new(StringComparer.Ordinal)));
            AssertResult(storage.GetValueOrDefault(endpoint)?.GetValueOrDefault(databaseId)?.GetValueOrDefault(containerId)?.TryAdd(partitionKeyValue, CreateDictionary() as System.Collections.IDictionary));

            // Create as needed and return document storage
            return storage.GetValueOrDefault(endpoint)?.GetValueOrDefault(databaseId)?.GetValueOrDefault(containerId)?.GetValueOrDefault(partitionKeyValue) as IDictionary<string, T> ?? throw new InvalidOperationException();
        }

        [System.Runtime.CompilerServices.MethodImpl(System.Runtime.CompilerServices.MethodImplOptions.AggressiveInlining)]
        private static void AssertResult(bool? result)
        {
            if (!result.HasValue) throw new InvalidOperationException();
        }
    }

    internal abstract class DefaultRepositoryBase
    {
        private readonly string _endpoint;
        private readonly string _databaseId;
        private readonly string _containerId;
        private readonly string _partitionKeyValue;
        private readonly TestRepositoryStorage _storage;

        protected DefaultRepositoryBase(string endpoint, string /*key*/_1, string databaseId, string containerId, string partitionKeyValue, TestRepositoryStorage storage)
        {
            _endpoint = endpoint;
            //TODO: validate key against endpoint
            _databaseId = databaseId;
            _containerId = containerId;
            _partitionKeyValue = partitionKeyValue;
            _storage = storage;
        }

        /// <summary>
        /// Retrieves the directory holding this <see cref="IRepository{T}"/> instance's data.
        /// </summary>
        /// <typeparam name="T"><see cref="RepositoryItem{T}"/></typeparam>
        /// <returns>The configured <see cref="IDictionary{string, T}"/> for the constructor parameters.</returns>
        /// <exception cref="InvalidOperationException"></exception>
        [System.Runtime.CompilerServices.MethodImpl(System.Runtime.CompilerServices.MethodImplOptions.AggressiveInlining)]
        protected IDictionary<string, T> Items<T>() where T : RepositoryItem<T>
            => _storage.Items(_endpoint, _databaseId, _containerId, _partitionKeyValue, CreateDictionary<T>);

        /// <summary>
        /// Creates the directory of the type used to store data
        /// </summary>
        /// <typeparam name="T"><see cref="RepositoryItem{T}"/></typeparam>
        /// <returns>The instance of <see cref="IDictionary{string, T}"/> to use. Must implement <see cref="System.Collections.IDictionary"/>.</returns>
        /// <remarks>Defaults to <see cref="Dictionary{string, T}">. The instance returned by this method may not be used, and any data it contains may be lost.</remarks>
        protected virtual IDictionary<string, T> CreateDictionary<T>() where T : RepositoryItem<T>
            => new Dictionary<string, T>();
    }

    internal abstract class BaseRepository<T> : DefaultRepositoryBase, IRepository<T> where T : RepositoryItem<T>
    {
        private bool isDisposed = false;

        protected BaseRepository(string endpoint, string key, string databaseId, string containerId, string partitionKeyValue, TestRepositoryStorage storage)
            : base(endpoint, key, databaseId, containerId, partitionKeyValue, storage) { }

        private static T Clone(T obj)
        {
            if (ReferenceEquals(obj, null)) return default;

            return JsonConvert.DeserializeObject<T>(JsonConvert.SerializeObject(obj), new JsonSerializerSettings { ObjectCreationHandling = ObjectCreationHandling.Replace });
        }

        Task<T> IRepository<T>.CreateItemAsync(T item, CancellationToken _1)
        {
            ThrowIfDisposed();
            Items<T>().Add(item.GetId(), Clone(item));
            return Task.FromResult(Clone(item));
        }

        Task IRepository<T>.DeleteItemAsync(string id, CancellationToken _1)
        {
            ThrowIfDisposed();
            _ = Items<T>().Remove(id);
            return Task.CompletedTask;
        }

        public void Dispose()
            => isDisposed = true;

        private TFunc ThrowIfDisposed<TFunc>()
            => isDisposed ? throw new ObjectDisposedException(GetType().FullName) : default;

        private void ThrowIfDisposed()
        {
            if (isDisposed)
            {
                throw new ObjectDisposedException(GetType().FullName);
            }
        }

        Task<IEnumerable<T>> IRepository<T>.GetItemsAsync(Expression<Func<T, bool>> predicate, CancellationToken _1)
            => ThrowIfDisposed<Task<IEnumerable<T>>>() ?? Task.FromResult(Items<T>().Values.Where(predicate.Compile().Invoke).Select(Clone));

<<<<<<< HEAD
        Task<(string, IEnumerable<T>)> IRepository<T>.GetItemsAsync(Expression<Func<T, bool>> predicate, string token, int size, CancellationToken _1)
=======
        Task<(string, IEnumerable<T>)> IRepository<T>.GetItemsAsync(Expression<Func<T, bool>> predicate, int size, string token, CancellationToken _1)
>>>>>>> 3c2d8b20
        {
            ThrowIfDisposed();
            var count = Items<T>().Count;
            var start = string.IsNullOrWhiteSpace(token) ? 0 : int.Parse(token, System.Globalization.CultureInfo.InvariantCulture);
            var continuation = (size > start + count) ? (start + count).ToString("G", System.Globalization.CultureInfo.InvariantCulture) : null;
            return Task.FromResult((continuation, Items<T>().Values.Skip(start).Take(size).Where(predicate.Compile().Invoke).Select(Clone)));
        }

<<<<<<< HEAD
        Task<bool> IRepository<T>.TryGetItemAsync(string id, Action<T> onSuccess, CancellationToken _1)
=======
        Task<bool> IRepository<T>.TryGetItemAsync(string id, CancellationToken _1, Action<T> onSuccess)
>>>>>>> 3c2d8b20
        {
            ThrowIfDisposed();
            if (Items<T>().TryGetValue(id, out var item))
            {
                onSuccess?.Invoke(Clone(item));
                return Task.FromResult(true);
            }
            else
            {
                return Task.FromResult(false);
            }
        }

        Task<T> IRepository<T>.UpdateItemAsync(T item, CancellationToken _1)
        {
            ThrowIfDisposed();
            if (Items<T>().ContainsKey(item.GetId()))
            {
                Items<T>()[item.GetId()] = Clone(item);
                return Task.FromResult(Clone(item));
            }

            throw new InvalidOperationException();
        }

        public ValueTask<bool> TryRemoveItemFromCacheAsync(T item, CancellationToken _1)
        {
            throw new NotImplementedException();
        }
    }
}<|MERGE_RESOLUTION|>--- conflicted
+++ resolved
@@ -132,11 +132,7 @@
         Task<IEnumerable<T>> IRepository<T>.GetItemsAsync(Expression<Func<T, bool>> predicate, CancellationToken _1)
             => ThrowIfDisposed<Task<IEnumerable<T>>>() ?? Task.FromResult(Items<T>().Values.Where(predicate.Compile().Invoke).Select(Clone));
 
-<<<<<<< HEAD
-        Task<(string, IEnumerable<T>)> IRepository<T>.GetItemsAsync(Expression<Func<T, bool>> predicate, string token, int size, CancellationToken _1)
-=======
         Task<(string, IEnumerable<T>)> IRepository<T>.GetItemsAsync(Expression<Func<T, bool>> predicate, int size, string token, CancellationToken _1)
->>>>>>> 3c2d8b20
         {
             ThrowIfDisposed();
             var count = Items<T>().Count;
@@ -145,11 +141,7 @@
             return Task.FromResult((continuation, Items<T>().Values.Skip(start).Take(size).Where(predicate.Compile().Invoke).Select(Clone)));
         }
 
-<<<<<<< HEAD
-        Task<bool> IRepository<T>.TryGetItemAsync(string id, Action<T> onSuccess, CancellationToken _1)
-=======
         Task<bool> IRepository<T>.TryGetItemAsync(string id, CancellationToken _1, Action<T> onSuccess)
->>>>>>> 3c2d8b20
         {
             ThrowIfDisposed();
             if (Items<T>().TryGetValue(id, out var item))
