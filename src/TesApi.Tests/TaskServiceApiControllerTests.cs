﻿// Copyright (c) Microsoft Corporation.
// Licensed under the MIT License.

using System;
using System.Collections.Generic;
using System.Linq;
using System.Linq.Expressions;
using System.Threading;
using System.Threading.Tasks;
using Microsoft.AspNetCore.Mvc;
using Microsoft.VisualStudio.TestTools.UnitTesting;
using Moq;
using Tes.Models;
using TesApi.Controllers;

namespace TesApi.Tests
{
    [TestClass]
    public class TaskServiceApiControllerTests
    {
        [TestCategory("TES 1.1")]
        [TestMethod]
        public async Task TES_Supports_BackendParameter_vmsize()
        {
            const string backend_parameter_key = "vm_size";

            var backendParameters = new Dictionary<string, string>
            {
                { backend_parameter_key, "VmSize1" }
            };

            var tesTask = new TesTask
            {
                Executors = new() { new() { Image = "ubuntu" } },
                Resources = new() { BackendParameters = backendParameters, BackendParametersStrict = true }
            };

            using var services = new TestServices.TestServiceProvider<TaskServiceApiController>();
            var controller = services.GetT();

<<<<<<< HEAD
            var result = await controller.CreateTaskAsync(tesTask, CancellationToken.None) as ObjectResult;

            Assert.IsNotNull(result);
            services.TesTaskRepository.Verify(x => x.CreateItemAsync(tesTask, It.IsAny<CancellationToken>()));
=======
            var result = await controller.CreateTaskAsync(tesTask, System.Threading.CancellationToken.None) as ObjectResult;

            Assert.IsNotNull(result);
            services.TesTaskRepository.Verify(x => x.CreateItemAsync(tesTask, It.IsAny<System.Threading.CancellationToken>()));
>>>>>>> 3c2d8b20
            Assert.AreEqual(32, tesTask.Id.Length);
            Assert.AreEqual(TesState.QUEUEDEnum, tesTask.State);
            Assert.IsTrue(tesTask.Resources.BackendParameters.ContainsKey(backend_parameter_key));
            Assert.AreEqual(200, result.StatusCode);
        }

        [TestCategory("TES 1.1")]
        [TestMethod]
        public async Task TES_Supports_BackendParameter_workflow_execution_identity()
        {
            const string backend_parameter_key = "workflow_execution_identity";

            var backendParameters = new Dictionary<string, string>
            {
                { backend_parameter_key, "/subscriptions/00000000-0000-0000-0000-000000000000/resourceGroups/coa/providers/Microsoft.ManagedIdentity/userAssignedIdentities/coa-test-uami" }
            };

            var tesTask = new TesTask
            {
                Executors = new() { new() { Image = "ubuntu" } },
                Resources = new() { BackendParameters = backendParameters, BackendParametersStrict = true }
            };

            using var services = new TestServices.TestServiceProvider<TaskServiceApiController>();
            var controller = services.GetT();

<<<<<<< HEAD
            var result = await controller.CreateTaskAsync(tesTask, CancellationToken.None) as ObjectResult;

            Assert.IsNotNull(result);
            services.TesTaskRepository.Verify(x => x.CreateItemAsync(tesTask, It.IsAny<CancellationToken>()));
=======
            var result = await controller.CreateTaskAsync(tesTask, System.Threading.CancellationToken.None) as ObjectResult;

            Assert.IsNotNull(result);
            services.TesTaskRepository.Verify(x => x.CreateItemAsync(tesTask, It.IsAny<System.Threading.CancellationToken>()));
>>>>>>> 3c2d8b20
            Assert.AreEqual(32, tesTask.Id.Length);
            Assert.AreEqual(TesState.QUEUEDEnum, tesTask.State);
            Assert.IsTrue(tesTask.Resources.BackendParameters.ContainsKey(backend_parameter_key));
            Assert.AreEqual(200, result.StatusCode);
        }

        [TestCategory("TES 1.1")]
        [TestMethod]
        public async Task CreateTaskAsync_ReturnsTesCreateTaskResponseWithBackendParameters_UnsupportedKey()
        {
            const string unsupportedKey = "unsupported_key_2021";

            var backendParameters = new Dictionary<string, string>
            {
                { unsupportedKey, Guid.NewGuid().ToString() }
            };

            var tesTask = new TesTask
            {
                Executors = new() { new() { Image = "ubuntu" } },
                Resources = new() { BackendParameters = backendParameters }
            };

            using var services = new TestServices.TestServiceProvider<TaskServiceApiController>();
            var controller = services.GetT();

<<<<<<< HEAD
            var result = await controller.CreateTaskAsync(tesTask, CancellationToken.None) as ObjectResult;

            Assert.IsNotNull(result);
            services.TesTaskRepository.Verify(x => x.CreateItemAsync(tesTask, It.IsAny<CancellationToken>()));
=======
            var result = await controller.CreateTaskAsync(tesTask, System.Threading.CancellationToken.None) as ObjectResult;

            Assert.IsNotNull(result);
            services.TesTaskRepository.Verify(x => x.CreateItemAsync(tesTask, It.IsAny<System.Threading.CancellationToken>()));
>>>>>>> 3c2d8b20
            Assert.AreEqual(32, tesTask.Id.Length);
            Assert.AreEqual(TesState.QUEUEDEnum, tesTask.State);

            // Unsupported keys should not be persisted
            Assert.IsFalse(tesTask?.Resources?.BackendParameters?.ContainsKey(unsupportedKey));
            Assert.AreEqual(200, result.StatusCode);
        }

        [TestCategory("TES 1.1")]
        [TestMethod]
        public async Task CreateTaskAsync_ReturnsBadRequest_ForBackendParametersStrict_UnsupportedKey()
        {
            const string unsupportedKey = "unsupported_key_2021";

            var backendParameters = new Dictionary<string, string>
            {
                { unsupportedKey, Guid.NewGuid().ToString() }
            };

            var tesTask = new TesTask
            {
                Executors = new() { new() { Image = "ubuntu" } },
                Resources = new() { BackendParameters = backendParameters, BackendParametersStrict = true }
            };

            using var services = new TestServices.TestServiceProvider<TaskServiceApiController>();
            var controller = services.GetT();

<<<<<<< HEAD
            var result = await controller.CreateTaskAsync(tesTask, CancellationToken.None) as BadRequestObjectResult;
=======
            var result = await controller.CreateTaskAsync(tesTask, System.Threading.CancellationToken.None) as BadRequestObjectResult;
>>>>>>> 3c2d8b20

            Assert.IsNotNull(result);

            // Unsupported keys should cause a bad request when BackendParametersStrict = true
            Assert.AreEqual(400, result.StatusCode);

            // Unsupported keys should be returned in the warning message
            Assert.IsTrue(result.Value.ToString().Contains(unsupportedKey));
        }

        [TestCategory("TES 1.1")]
        [TestMethod]
        public async Task CreateTaskAsync_ReturnsBadRequest_ForBackendParametersStrict_DuplicateKeys()
        {
            const string backend_parameter_key = "vmsize";

            var backendParameters = new Dictionary<string, string>
            {
                { backend_parameter_key, Guid.NewGuid().ToString() },
                { "VmSize", Guid.NewGuid().ToString() }
            };

            var tesTask = new TesTask
            {
                Executors = new() { new() { Image = "ubuntu" } },
                Resources = new() { BackendParameters = backendParameters, BackendParametersStrict = true }
            };

            using var services = new TestServices.TestServiceProvider<TaskServiceApiController>();
            var controller = services.GetT();

<<<<<<< HEAD
            var result = await controller.CreateTaskAsync(tesTask, CancellationToken.None) as BadRequestObjectResult;
=======
            var result = await controller.CreateTaskAsync(tesTask, System.Threading.CancellationToken.None) as BadRequestObjectResult;
>>>>>>> 3c2d8b20

            Assert.IsNotNull(result);

            Assert.AreEqual(400, result.StatusCode);
        }

        [TestMethod]
        public async Task CreateTaskAsync_ReturnsBadRequest_ForInvalidId()
        {
            var tesTask = new TesTask { Id = "ClientProvidedId", Executors = new() { new() { Image = "ubuntu" } } };
            using var services = new TestServices.TestServiceProvider<TaskServiceApiController>();
            var controller = services.GetT();

<<<<<<< HEAD
            var result = await controller.CreateTaskAsync(tesTask, CancellationToken.None) as BadRequestObjectResult;
=======
            var result = await controller.CreateTaskAsync(tesTask, System.Threading.CancellationToken.None) as BadRequestObjectResult;
>>>>>>> 3c2d8b20

            Assert.IsNotNull(result);
            Assert.AreEqual(400, result.StatusCode);
        }

        [TestMethod]
        public async Task CreateTaskAsync_ReturnsBadRequest_ForMissingDockerImage()
        {
            var tesTask = new TesTask();
            using var services = new TestServices.TestServiceProvider<TaskServiceApiController>();
            var controller = services.GetT();

<<<<<<< HEAD
            var result = await controller.CreateTaskAsync(tesTask, CancellationToken.None) as ObjectResult;
=======
            var result = await controller.CreateTaskAsync(tesTask, System.Threading.CancellationToken.None) as ObjectResult;
>>>>>>> 3c2d8b20

            Assert.IsNotNull(result);
            Assert.AreEqual(400, result.StatusCode);
        }

        [TestMethod]
        public async Task CreateTaskAsync_ReturnsTesCreateTaskResponse()
        {
            var tesTask = new TesTask() { Executors = new() { new() { Image = "ubuntu" } } };

            using var services = new TestServices.TestServiceProvider<TaskServiceApiController>();
            var controller = services.GetT();

<<<<<<< HEAD
            var result = await controller.CreateTaskAsync(tesTask, CancellationToken.None) as ObjectResult;

            Assert.IsNotNull(result);
            services.TesTaskRepository.Verify(x => x.CreateItemAsync(tesTask, It.IsAny<CancellationToken>()));
=======
            var result = await controller.CreateTaskAsync(tesTask, System.Threading.CancellationToken.None) as ObjectResult;

            Assert.IsNotNull(result);
            services.TesTaskRepository.Verify(x => x.CreateItemAsync(tesTask, It.IsAny<System.Threading.CancellationToken>()));
>>>>>>> 3c2d8b20
            Assert.AreEqual(32, tesTask.Id.Length);
            Assert.AreEqual(TesState.QUEUEDEnum, tesTask.State);
            Assert.AreEqual(200, result.StatusCode);
        }

        [TestMethod]
        public async Task CreateTaskAsync_CromwellWorkflowIdIsUsedAsTaskIdPrefix()
        {
            var cromwellWorkflowId = Guid.NewGuid().ToString();
            var cromwellSubWorkflowId = Guid.NewGuid().ToString();
            var taskDescription = $"{cromwellSubWorkflowId}:BackendJobDescriptorKey_CommandCallNode_wf_hello.hello:-1:1";

            var tesTask = new TesTask()
            {
                Description = taskDescription,
                Executors = new() { new() { Image = "ubuntu" } },
                Inputs = new() { new() { Name = "commandScript", Path = $"/cromwell-executions/test/{cromwellWorkflowId}/call-hello/test-subworkflow/{cromwellSubWorkflowId}/call-subworkflow/shard-8/execution/script" } }
            };

            using var services = new TestServices.TestServiceProvider<TaskServiceApiController>();
            var controller = services.GetT();

<<<<<<< HEAD
            await controller.CreateTaskAsync(tesTask, CancellationToken.None);
=======
            await controller.CreateTaskAsync(tesTask, System.Threading.CancellationToken.None);
>>>>>>> 3c2d8b20

            Assert.AreEqual(41, tesTask.Id.Length); // First eight characters of Cromwell's job id + underscore + GUID without dashes
            Assert.IsTrue(tesTask.Id.StartsWith(cromwellWorkflowId[..8] + "_"));
        }

        [TestMethod]
        public async Task CancelTaskAsync_ReturnsBadRequest_ForInvalidId()
        {
            var tesTaskId = "IdDoesNotExist";

            using var services = new TestServices.TestServiceProvider<TaskServiceApiController>(tesTaskRepository: r =>
<<<<<<< HEAD
                r.Setup(repo => repo.TryGetItemAsync(tesTaskId, It.IsAny<Action<TesTask>>(), It.IsAny<CancellationToken>()))
                .Callback<string, Action<TesTask>, CancellationToken>((id, action, cancellationToken) =>
=======
                r.Setup(repo => repo.TryGetItemAsync(tesTaskId, It.IsAny<System.Threading.CancellationToken>(), It.IsAny<Action<TesTask>>()))
                .Callback<string, System.Threading.CancellationToken, Action<TesTask>>((id, _1, action) =>
>>>>>>> 3c2d8b20
                {
                    action(null);
                })
                .ReturnsAsync(false));
            var controller = services.GetT();

<<<<<<< HEAD
            var result = await controller.CancelTask(tesTaskId, CancellationToken.None) as NotFoundObjectResult;
=======
            var result = await controller.CancelTask(tesTaskId, System.Threading.CancellationToken.None) as NotFoundObjectResult;
>>>>>>> 3c2d8b20

            Assert.IsNotNull(result);
            Assert.AreEqual(404, result.StatusCode);
        }

        [TestMethod]
        public async Task CancelTaskAsync_ReturnsEmptyObject()
        {
            var tesTask = new TesTask() { Id = "testTaskId", State = TesState.QUEUEDEnum };

            using var services = new TestServices.TestServiceProvider<TaskServiceApiController>(tesTaskRepository: r =>
<<<<<<< HEAD
                r.Setup(repo => repo.TryGetItemAsync(tesTask.Id, It.IsAny<Action<TesTask>>(), It.IsAny<CancellationToken>()))
                .Callback<string, Action<TesTask>, CancellationToken>((id, action, cancellationToken) =>
                {
                    action(tesTask);
                })
                .ReturnsAsync(true));
            var controller = services.GetT();

            var result = await controller.CancelTask(tesTask.Id, CancellationToken.None) as ObjectResult;
=======
                r.Setup(repo => repo.TryGetItemAsync(tesTask.Id, It.IsAny<System.Threading.CancellationToken>(), It.IsAny<Action<TesTask>>()))
                .Callback<string, System.Threading.CancellationToken, Action<TesTask>>((id, _1, action) => { action(tesTask); })
                .ReturnsAsync(true));
            var controller = services.GetT();

            var result = await controller.CancelTask(tesTask.Id, System.Threading.CancellationToken.None) as ObjectResult;
>>>>>>> 3c2d8b20

            Assert.IsNotNull(result);
            Assert.AreEqual(200, result.StatusCode);
            Assert.AreEqual(TesState.CANCELEDEnum, tesTask.State);
<<<<<<< HEAD
            services.TesTaskRepository.Verify(x => x.UpdateItemAsync(tesTask, It.IsAny<CancellationToken>()));
=======
            services.TesTaskRepository.Verify(x => x.UpdateItemAsync(tesTask, It.IsAny<System.Threading.CancellationToken>()));
>>>>>>> 3c2d8b20
        }

        [TestMethod]
        public void GetServiceInfo_ReturnsInfo()
        {
            using var services = new TestServices.TestServiceProvider<TaskServiceApiController>();
            var controller = services.GetT();

            var result = controller.GetServiceInfo() as ObjectResult;

            Assert.IsNotNull(result);
            Assert.AreEqual(200, result.StatusCode);
        }

        [TestMethod]
        public async Task GetTaskAsync_ReturnsNotFound_ForInvalidId()
        {
            var tesTaskId = "IdDoesNotExist";

            using var services = new TestServices.TestServiceProvider<TaskServiceApiController>(tesTaskRepository: r =>
<<<<<<< HEAD
                r.Setup(repo => repo.TryGetItemAsync(tesTaskId, It.IsAny<Action<TesTask>>(), It.IsAny<CancellationToken>()))
                    .ReturnsAsync(false));
            var controller = services.GetT();

            var result = await controller.GetTaskAsync(tesTaskId, "MINIMAL", CancellationToken.None) as NotFoundObjectResult;
=======
                r.Setup(repo => repo.TryGetItemAsync(tesTaskId, It.IsAny<System.Threading.CancellationToken>(), It.IsAny<Action<TesTask>>()))
                    .ReturnsAsync(false));
            var controller = services.GetT();

            var result = await controller.GetTaskAsync(tesTaskId, "MINIMAL", System.Threading.CancellationToken.None) as NotFoundObjectResult;
>>>>>>> 3c2d8b20

            Assert.IsNotNull(result);
            Assert.AreEqual(404, result.StatusCode);
        }

        [TestMethod]
        public async Task GetTaskAsync_ReturnsBadRequest_ForInvalidViewValue()
        {
            var tesTask = new TesTask();

            using var services = new TestServices.TestServiceProvider<TaskServiceApiController>(tesTaskRepository: r =>
<<<<<<< HEAD
                r.Setup(repo => repo.TryGetItemAsync(tesTask.Id, It.IsAny<Action<TesTask>>(), It.IsAny<CancellationToken>()))
                .Callback<string, Action<TesTask>, CancellationToken>((id, action, cancellationToken) =>
=======
                r.Setup(repo => repo.TryGetItemAsync(tesTask.Id, It.IsAny<System.Threading.CancellationToken>(), It.IsAny<Action<TesTask>>()))
                .Callback<string, System.Threading.CancellationToken, Action<TesTask>>((id, _1, action) =>
>>>>>>> 3c2d8b20
                {
                    action(tesTask);
                })
                .ReturnsAsync(true));
            var controller = services.GetT();

<<<<<<< HEAD
            var result = await controller.GetTaskAsync(tesTask.Id, "INVALID", CancellationToken.None) as BadRequestObjectResult;
=======
            var result = await controller.GetTaskAsync(tesTask.Id, "INVALID", System.Threading.CancellationToken.None) as BadRequestObjectResult;
>>>>>>> 3c2d8b20

            Assert.IsNotNull(result);
            Assert.AreEqual(400, result.StatusCode);
        }

        [TestMethod]
        public async Task GetTaskAsync_ReturnsJsonResult()
        {
            var tesTask = new TesTask
            {
                State = TesState.RUNNINGEnum
            };

            using var services = new TestServices.TestServiceProvider<TaskServiceApiController>(tesTaskRepository: r =>
<<<<<<< HEAD
                r.Setup(repo => repo.TryGetItemAsync(tesTask.Id, It.IsAny<Action<TesTask>>(), It.IsAny<CancellationToken>()))
                .Callback<string, Action<TesTask>, CancellationToken>((id, action, cancellationToken) =>
=======
                r.Setup(repo => repo.TryGetItemAsync(tesTask.Id, It.IsAny<System.Threading.CancellationToken>(), It.IsAny<Action<TesTask>>()))
                .Callback<string, System.Threading.CancellationToken, Action<TesTask>>((id, _1, action) =>
>>>>>>> 3c2d8b20
                {
                    action(tesTask);
                })
                .ReturnsAsync(true));
            var controller = services.GetT();

<<<<<<< HEAD
            var result = await controller.GetTaskAsync(tesTask.Id, "MINIMAL", CancellationToken.None) as JsonResult;

            Assert.IsNotNull(result);
            services.TesTaskRepository.Verify(x => x.TryGetItemAsync(tesTask.Id, It.IsAny<Action<TesTask>>(), It.IsAny<CancellationToken>()));
=======
            var result = await controller.GetTaskAsync(tesTask.Id, "MINIMAL", System.Threading.CancellationToken.None) as JsonResult;

            Assert.IsNotNull(result);
            services.TesTaskRepository.Verify(x => x.TryGetItemAsync(tesTask.Id, It.IsAny<System.Threading.CancellationToken>(), It.IsAny<Action<TesTask>>()));
>>>>>>> 3c2d8b20
            Assert.AreEqual(TesState.RUNNINGEnum, tesTask.State);
            Assert.AreEqual(200, result.StatusCode);
        }

        [TestMethod]
        public async Task ListTasks_ReturnsBadRequest_ForInvalidPageSize()
        {
            using var services = new TestServices.TestServiceProvider<TaskServiceApiController>();
            var controller = services.GetT();

<<<<<<< HEAD
            var result = await controller.ListTasks(null, 0, null, "BASIC", CancellationToken.None) as BadRequestObjectResult;
=======
            var result = await controller.ListTasks(null, 0, null, "BASIC", System.Threading.CancellationToken.None) as BadRequestObjectResult;
>>>>>>> 3c2d8b20

            Assert.IsNotNull(result);
            Assert.AreEqual(400, result.StatusCode);
        }

        [TestMethod]
        public async Task ListTasks_ReturnsJsonResult()
        {
            var firstTesTask = new TesTask { Id = "tesTaskId1", State = TesState.COMPLETEEnum, Name = "tesTask", ETag = Guid.NewGuid().ToString() };
            var secondTesTask = new TesTask { Id = "tesTaskId2", State = TesState.EXECUTORERROREnum, Name = "tesTask2", ETag = Guid.NewGuid().ToString() };
            var thirdTesTask = new TesTask { Id = "tesTaskId3", State = TesState.EXECUTORERROREnum, Name = "someOtherTask2", ETag = Guid.NewGuid().ToString() };
            var namePrefix = "tesTask";

            var tesTasks = new[] { firstTesTask, secondTesTask, thirdTesTask };

            using var services = new TestServices.TestServiceProvider<TaskServiceApiController>(tesTaskRepository: r =>
                r.Setup(repo => repo
<<<<<<< HEAD
                .GetItemsAsync(It.IsAny<Expression<Func<TesTask, bool>>>(), It.IsAny<string>(), It.IsAny<int>(), It.IsAny<CancellationToken>()))
                .ReturnsAsync((Expression<Func<TesTask, bool>> predicate, string continuationToken, int pageSize, CancellationToken cancellationToken) =>
                    (string.Empty, tesTasks.Where(i => predicate.Compile().Invoke(i)).Take(pageSize))));
            var controller = services.GetT();

            var result = await controller.ListTasks(namePrefix, 1, null, "BASIC", CancellationToken.None) as JsonResult;
=======
                .GetItemsAsync(It.IsAny<Expression<Func<TesTask, bool>>>(), It.IsAny<int>(), It.IsAny<string>(), It.IsAny<System.Threading.CancellationToken>()))
                .ReturnsAsync((Expression<Func<TesTask, bool>> predicate, int pageSize, string continuationToken, System.Threading.CancellationToken _1) =>
                    (string.Empty, tesTasks.Where(i => predicate.Compile().Invoke(i)).Take(pageSize))));
            var controller = services.GetT();

            var result = await controller.ListTasks(namePrefix, 1, null, "BASIC", System.Threading.CancellationToken.None) as JsonResult;
>>>>>>> 3c2d8b20
            var listOfTesTasks = (TesListTasksResponse)result.Value;

            Assert.IsNotNull(result);
            Assert.AreEqual(1, listOfTesTasks.Tasks.Count);
            Assert.AreEqual(200, result.StatusCode);
        }

        [TestMethod]
        public async Task CreateTaskAsync_ExtractsWorkflowId()
        {
            var cromwellWorkflowId = Guid.NewGuid().ToString();
            var cromwellSubWorkflowId = Guid.NewGuid().ToString();
            var taskDescription = $"{cromwellSubWorkflowId}:BackendJobDescriptorKey_CommandCallNode_wf_hello.hello:-1:1";

            var tesTask = new TesTask()
            {
                Description = taskDescription,
                Executors = new() { new() { Image = "ubuntu" } },
                Inputs = new() { new() { Name = "commandScript", Path = $"/cromwell-executions/test/{cromwellWorkflowId}/call-hello/test-subworkflow/{cromwellSubWorkflowId}/call-subworkflow/shard-8/execution/script" } }
            };

            using var services = new TestServices.TestServiceProvider<TaskServiceApiController>();
            var controller = services.GetT();

<<<<<<< HEAD
            await controller.CreateTaskAsync(tesTask, CancellationToken.None);
=======
            await controller.CreateTaskAsync(tesTask, System.Threading.CancellationToken.None);
>>>>>>> 3c2d8b20

            Assert.AreEqual(cromwellWorkflowId, tesTask.WorkflowId);
        }

        [TestMethod]
        public async Task CreateTaskAsync_InvalidInputsAndPathDoNotThrow()
        {
            var cromwellWorkflowId = "daf1a044-d741-4db9-8eb5-d6fd0519b1f1";
            var taskDescription = $"{cromwellWorkflowId}:BackendJobDescriptorKey_CommandCallNode_wf_hello.hello:-1:1";

            var tesTask1 = new TesTask()
            {
                Description = taskDescription,
                Executors = new() { new() { Image = "ubuntu" } }
            };

            using var services = new TestServices.TestServiceProvider<TaskServiceApiController>();
            var controller = services.GetT();

<<<<<<< HEAD
            await controller.CreateTaskAsync(tesTask1, CancellationToken.None);
=======
            await controller.CreateTaskAsync(tesTask1, System.Threading.CancellationToken.None);
>>>>>>> 3c2d8b20

            Assert.IsNull(tesTask1.WorkflowId);

            var tesTask2 = new TesTask()
            {
                Description = taskDescription,
                Executors = new() { new() { Image = "ubuntu" } },
                Inputs = new() { new() { Path = "/cromwell-executions/" } }
            };

<<<<<<< HEAD
            await controller.CreateTaskAsync(tesTask2, CancellationToken.None);
=======
            await controller.CreateTaskAsync(tesTask2, System.Threading.CancellationToken.None);
>>>>>>> 3c2d8b20

            Assert.IsNull(tesTask2.WorkflowId);

            var tesTask3 = new TesTask()
            {
                Description = taskDescription,
                Executors = new() { new() { Image = "ubuntu" } },
                Inputs = new() { new() { Path = "/cromwell-executions/" } }
            };

<<<<<<< HEAD
            await controller.CreateTaskAsync(tesTask3, CancellationToken.None);
=======
            await controller.CreateTaskAsync(tesTask3, System.Threading.CancellationToken.None);
>>>>>>> 3c2d8b20

            Assert.IsNull(tesTask3.WorkflowId);

            var tesTask4 = new TesTask()
            {
                Description = taskDescription,
                Executors = new() { new() { Image = "ubuntu" } },
                Inputs = new() { new() { Path = "/cromwell-executions/test/" } }
            };

<<<<<<< HEAD
            await controller.CreateTaskAsync(tesTask4, CancellationToken.None);
=======
            await controller.CreateTaskAsync(tesTask4, System.Threading.CancellationToken.None);
>>>>>>> 3c2d8b20

            Assert.IsNull(tesTask4.WorkflowId);
        }

        [TestMethod]
        public async Task CreateCwlTaskAsync_CwlDiskSizeIsUsedIfTesTaskHasItNull()
        {
            var cwlFileContent = @"
                hints:
                  - class: ResourceRequirement
                    tmpdirMin: 1024
                    outdirMin: 2048";

            var tesTask = await CreateCwlTesTaskAsync(cwlFileContent, tesResourcesReceivedFromCromwell: null);

            Assert.AreEqual(3, tesTask.Resources.DiskGb);

            cwlFileContent = @"
                hints:
                  - class: ResourceRequirement
                    tmpdirMin: 1024";

            tesTask = await CreateCwlTesTaskAsync(cwlFileContent, tesResourcesReceivedFromCromwell: null);

            Assert.AreEqual(1, tesTask.Resources.DiskGb);

            cwlFileContent = @"
                hints:
                  - class: ResourceRequirement
                    tmpdirMax: 1024
                    outdirMax: 2048";

            tesTask = await CreateCwlTesTaskAsync(cwlFileContent, tesResourcesReceivedFromCromwell: null);

            Assert.AreEqual(3, tesTask.Resources.DiskGb);
        }

        [TestMethod]
        public async Task CreateCwlTaskAsync_TesResourceNamingCanBeUsedInCwl()
        {
            var cwlFileContent = @"
                hints:
                  - class: ResourceRequirement
                    cpu: 11
                    memory: 22 GB
                    disk: 33 GB";

            var tesTask = await CreateCwlTesTaskAsync(cwlFileContent, tesResourcesReceivedFromCromwell: null);

            Assert.AreEqual(11, tesTask.Resources.CpuCores);
            Assert.AreEqual(22, tesTask.Resources.RamGb);
            Assert.AreEqual(33, tesTask.Resources.DiskGb);
        }

        [TestMethod]
        public async Task CreateCwlTaskAsync_TesTaskDiskOverridesCwl()
        {
            // Cromwell is currently ignoring any disk specification in CWL workflows and not passing it on to TES.
            // When this is fixed, we want the Cromwell value to be used instead of retrieving it from the CWL file.
            var cwlFileContent = @"
                hints:
                  - class: ResourceRequirement
                    tmpdirMin: 1024
                    outdirMin: 2048
                    disk: 15 GB";

            var tesTask = await CreateCwlTesTaskAsync(cwlFileContent, tesResourcesReceivedFromCromwell: new() { DiskGb = 5 });

            Assert.AreEqual(5, tesTask.Resources.DiskGb);
        }

        [TestMethod]
        public async Task CreateCwlTaskAsync_TesTaskCpuAndMemoryOverrideCwl()
        {
            var cwlFileContent = @"
                hints:
                  - class: ResourceRequirement
                    cpu: 11
                    memory: 22 GB";

            var tesTask = await CreateCwlTesTaskAsync(cwlFileContent, tesResourcesReceivedFromCromwell: new() { CpuCores = 33, RamGb = 44 });

            Assert.AreEqual(33, tesTask.Resources.CpuCores);
            Assert.AreEqual(44, tesTask.Resources.RamGb);
        }

        [TestMethod]
        public async Task CreateCwlTaskAsync_NonNullCwlPreemptibleOverridesTesTaskPreemptible()
        {
            // CWL has no concept of preemptible and Cromwell always passes the defualt value (TRUE).
            // Cromwell ignores any hints in CWL workflow that it does not know about.
            // If preemptible hint exists in CWL, it needs to override the default one passed by Cromwell to TES.
            var cwlFileContent = @"
                hints:
                  - class: ResourceRequirement
                    preemptible: false";

            var tesTask = await CreateCwlTesTaskAsync(cwlFileContent, tesResourcesReceivedFromCromwell: new() { Preemptible = true });

            Assert.AreEqual(false, tesTask.Resources.Preemptible);

            cwlFileContent = @"
                hints:
                  - class: ResourceRequirement
                    preemptible: true";

            tesTask = await CreateCwlTesTaskAsync(cwlFileContent, tesResourcesReceivedFromCromwell: new() { Preemptible = false });

            Assert.AreEqual(true, tesTask.Resources.Preemptible);

            cwlFileContent = @"
                hints:
                  - class: ResourceRequirement
                    preemptible: false";

            tesTask = await CreateCwlTesTaskAsync(cwlFileContent, tesResourcesReceivedFromCromwell: null);

            Assert.AreEqual(false, tesTask.Resources.Preemptible);

            cwlFileContent = @"
                hints:
                  - class: ResourceRequirement";

            tesTask = await CreateCwlTesTaskAsync(cwlFileContent, tesResourcesReceivedFromCromwell: new() { Preemptible = true });

            Assert.AreEqual(true, tesTask.Resources.Preemptible);
        }

        private static async Task<TesTask> CreateCwlTesTaskAsync(string cwlFileContent, TesResources tesResourcesReceivedFromCromwell)
        {
            var tesTask = new TesTask()
            {
                Name = "test.cwl",
                Executors = new() { new() { Image = "ubuntu" } },
                Inputs = new() { new() { Name = "commandScript", Path = "/cromwell-executions/test.cwl/daf1a044-d741-4db9-8eb5-d6fd0519b1f1/call-hello/execution/script" } },
                Resources = tesResourcesReceivedFromCromwell
            };

            using var services = new TestServices.TestServiceProvider<TaskServiceApiController>(
                azureProxy: a => a.Setup(a => a.TryReadCwlFile(It.IsAny<string>(), out cwlFileContent)).Returns(true));
            var controller = services.GetT();

<<<<<<< HEAD
            await controller.CreateTaskAsync(tesTask, CancellationToken.None);
=======
            await controller.CreateTaskAsync(tesTask, System.Threading.CancellationToken.None);
>>>>>>> 3c2d8b20

            return tesTask;
        }
    }
}<|MERGE_RESOLUTION|>--- conflicted
+++ resolved
@@ -38,17 +38,10 @@
             using var services = new TestServices.TestServiceProvider<TaskServiceApiController>();
             var controller = services.GetT();
 
-<<<<<<< HEAD
-            var result = await controller.CreateTaskAsync(tesTask, CancellationToken.None) as ObjectResult;
-
-            Assert.IsNotNull(result);
-            services.TesTaskRepository.Verify(x => x.CreateItemAsync(tesTask, It.IsAny<CancellationToken>()));
-=======
             var result = await controller.CreateTaskAsync(tesTask, System.Threading.CancellationToken.None) as ObjectResult;
 
             Assert.IsNotNull(result);
             services.TesTaskRepository.Verify(x => x.CreateItemAsync(tesTask, It.IsAny<System.Threading.CancellationToken>()));
->>>>>>> 3c2d8b20
             Assert.AreEqual(32, tesTask.Id.Length);
             Assert.AreEqual(TesState.QUEUEDEnum, tesTask.State);
             Assert.IsTrue(tesTask.Resources.BackendParameters.ContainsKey(backend_parameter_key));
@@ -75,17 +68,10 @@
             using var services = new TestServices.TestServiceProvider<TaskServiceApiController>();
             var controller = services.GetT();
 
-<<<<<<< HEAD
-            var result = await controller.CreateTaskAsync(tesTask, CancellationToken.None) as ObjectResult;
-
-            Assert.IsNotNull(result);
-            services.TesTaskRepository.Verify(x => x.CreateItemAsync(tesTask, It.IsAny<CancellationToken>()));
-=======
             var result = await controller.CreateTaskAsync(tesTask, System.Threading.CancellationToken.None) as ObjectResult;
 
             Assert.IsNotNull(result);
             services.TesTaskRepository.Verify(x => x.CreateItemAsync(tesTask, It.IsAny<System.Threading.CancellationToken>()));
->>>>>>> 3c2d8b20
             Assert.AreEqual(32, tesTask.Id.Length);
             Assert.AreEqual(TesState.QUEUEDEnum, tesTask.State);
             Assert.IsTrue(tesTask.Resources.BackendParameters.ContainsKey(backend_parameter_key));
@@ -112,17 +98,10 @@
             using var services = new TestServices.TestServiceProvider<TaskServiceApiController>();
             var controller = services.GetT();
 
-<<<<<<< HEAD
-            var result = await controller.CreateTaskAsync(tesTask, CancellationToken.None) as ObjectResult;
-
-            Assert.IsNotNull(result);
-            services.TesTaskRepository.Verify(x => x.CreateItemAsync(tesTask, It.IsAny<CancellationToken>()));
-=======
             var result = await controller.CreateTaskAsync(tesTask, System.Threading.CancellationToken.None) as ObjectResult;
 
             Assert.IsNotNull(result);
             services.TesTaskRepository.Verify(x => x.CreateItemAsync(tesTask, It.IsAny<System.Threading.CancellationToken>()));
->>>>>>> 3c2d8b20
             Assert.AreEqual(32, tesTask.Id.Length);
             Assert.AreEqual(TesState.QUEUEDEnum, tesTask.State);
 
@@ -151,11 +130,7 @@
             using var services = new TestServices.TestServiceProvider<TaskServiceApiController>();
             var controller = services.GetT();
 
-<<<<<<< HEAD
-            var result = await controller.CreateTaskAsync(tesTask, CancellationToken.None) as BadRequestObjectResult;
-=======
             var result = await controller.CreateTaskAsync(tesTask, System.Threading.CancellationToken.None) as BadRequestObjectResult;
->>>>>>> 3c2d8b20
 
             Assert.IsNotNull(result);
 
@@ -187,11 +162,7 @@
             using var services = new TestServices.TestServiceProvider<TaskServiceApiController>();
             var controller = services.GetT();
 
-<<<<<<< HEAD
-            var result = await controller.CreateTaskAsync(tesTask, CancellationToken.None) as BadRequestObjectResult;
-=======
             var result = await controller.CreateTaskAsync(tesTask, System.Threading.CancellationToken.None) as BadRequestObjectResult;
->>>>>>> 3c2d8b20
 
             Assert.IsNotNull(result);
 
@@ -205,11 +176,7 @@
             using var services = new TestServices.TestServiceProvider<TaskServiceApiController>();
             var controller = services.GetT();
 
-<<<<<<< HEAD
-            var result = await controller.CreateTaskAsync(tesTask, CancellationToken.None) as BadRequestObjectResult;
-=======
             var result = await controller.CreateTaskAsync(tesTask, System.Threading.CancellationToken.None) as BadRequestObjectResult;
->>>>>>> 3c2d8b20
 
             Assert.IsNotNull(result);
             Assert.AreEqual(400, result.StatusCode);
@@ -222,11 +189,7 @@
             using var services = new TestServices.TestServiceProvider<TaskServiceApiController>();
             var controller = services.GetT();
 
-<<<<<<< HEAD
-            var result = await controller.CreateTaskAsync(tesTask, CancellationToken.None) as ObjectResult;
-=======
             var result = await controller.CreateTaskAsync(tesTask, System.Threading.CancellationToken.None) as ObjectResult;
->>>>>>> 3c2d8b20
 
             Assert.IsNotNull(result);
             Assert.AreEqual(400, result.StatusCode);
@@ -240,17 +203,10 @@
             using var services = new TestServices.TestServiceProvider<TaskServiceApiController>();
             var controller = services.GetT();
 
-<<<<<<< HEAD
-            var result = await controller.CreateTaskAsync(tesTask, CancellationToken.None) as ObjectResult;
-
-            Assert.IsNotNull(result);
-            services.TesTaskRepository.Verify(x => x.CreateItemAsync(tesTask, It.IsAny<CancellationToken>()));
-=======
             var result = await controller.CreateTaskAsync(tesTask, System.Threading.CancellationToken.None) as ObjectResult;
 
             Assert.IsNotNull(result);
             services.TesTaskRepository.Verify(x => x.CreateItemAsync(tesTask, It.IsAny<System.Threading.CancellationToken>()));
->>>>>>> 3c2d8b20
             Assert.AreEqual(32, tesTask.Id.Length);
             Assert.AreEqual(TesState.QUEUEDEnum, tesTask.State);
             Assert.AreEqual(200, result.StatusCode);
@@ -273,11 +229,7 @@
             using var services = new TestServices.TestServiceProvider<TaskServiceApiController>();
             var controller = services.GetT();
 
-<<<<<<< HEAD
-            await controller.CreateTaskAsync(tesTask, CancellationToken.None);
-=======
             await controller.CreateTaskAsync(tesTask, System.Threading.CancellationToken.None);
->>>>>>> 3c2d8b20
 
             Assert.AreEqual(41, tesTask.Id.Length); // First eight characters of Cromwell's job id + underscore + GUID without dashes
             Assert.IsTrue(tesTask.Id.StartsWith(cromwellWorkflowId[..8] + "_"));
@@ -289,24 +241,15 @@
             var tesTaskId = "IdDoesNotExist";
 
             using var services = new TestServices.TestServiceProvider<TaskServiceApiController>(tesTaskRepository: r =>
-<<<<<<< HEAD
-                r.Setup(repo => repo.TryGetItemAsync(tesTaskId, It.IsAny<Action<TesTask>>(), It.IsAny<CancellationToken>()))
-                .Callback<string, Action<TesTask>, CancellationToken>((id, action, cancellationToken) =>
-=======
                 r.Setup(repo => repo.TryGetItemAsync(tesTaskId, It.IsAny<System.Threading.CancellationToken>(), It.IsAny<Action<TesTask>>()))
                 .Callback<string, System.Threading.CancellationToken, Action<TesTask>>((id, _1, action) =>
->>>>>>> 3c2d8b20
                 {
                     action(null);
                 })
                 .ReturnsAsync(false));
             var controller = services.GetT();
 
-<<<<<<< HEAD
-            var result = await controller.CancelTask(tesTaskId, CancellationToken.None) as NotFoundObjectResult;
-=======
             var result = await controller.CancelTask(tesTaskId, System.Threading.CancellationToken.None) as NotFoundObjectResult;
->>>>>>> 3c2d8b20
 
             Assert.IsNotNull(result);
             Assert.AreEqual(404, result.StatusCode);
@@ -318,133 +261,88 @@
             var tesTask = new TesTask() { Id = "testTaskId", State = TesState.QUEUEDEnum };
 
             using var services = new TestServices.TestServiceProvider<TaskServiceApiController>(tesTaskRepository: r =>
-<<<<<<< HEAD
-                r.Setup(repo => repo.TryGetItemAsync(tesTask.Id, It.IsAny<Action<TesTask>>(), It.IsAny<CancellationToken>()))
-                .Callback<string, Action<TesTask>, CancellationToken>((id, action, cancellationToken) =>
+                r.Setup(repo => repo.TryGetItemAsync(tesTask.Id, It.IsAny<System.Threading.CancellationToken>(), It.IsAny<Action<TesTask>>()))
+                .Callback<string, System.Threading.CancellationToken, Action<TesTask>>((id, _1, action) => { action(tesTask); })
+                .ReturnsAsync(true));
+            var controller = services.GetT();
+
+            var result = await controller.CancelTask(tesTask.Id, System.Threading.CancellationToken.None) as ObjectResult;
+
+            Assert.IsNotNull(result);
+            Assert.AreEqual(200, result.StatusCode);
+            Assert.AreEqual(TesState.CANCELEDEnum, tesTask.State);
+            services.TesTaskRepository.Verify(x => x.UpdateItemAsync(tesTask, It.IsAny<System.Threading.CancellationToken>()));
+        }
+
+        [TestMethod]
+        public void GetServiceInfo_ReturnsInfo()
+        {
+            using var services = new TestServices.TestServiceProvider<TaskServiceApiController>();
+            var controller = services.GetT();
+
+            var result = controller.GetServiceInfo() as ObjectResult;
+
+            Assert.IsNotNull(result);
+            Assert.AreEqual(200, result.StatusCode);
+        }
+
+        [TestMethod]
+        public async Task GetTaskAsync_ReturnsNotFound_ForInvalidId()
+        {
+            var tesTaskId = "IdDoesNotExist";
+
+            using var services = new TestServices.TestServiceProvider<TaskServiceApiController>(tesTaskRepository: r =>
+                r.Setup(repo => repo.TryGetItemAsync(tesTaskId, It.IsAny<System.Threading.CancellationToken>(), It.IsAny<Action<TesTask>>()))
+                    .ReturnsAsync(false));
+            var controller = services.GetT();
+
+            var result = await controller.GetTaskAsync(tesTaskId, "MINIMAL", System.Threading.CancellationToken.None) as NotFoundObjectResult;
+
+            Assert.IsNotNull(result);
+            Assert.AreEqual(404, result.StatusCode);
+        }
+
+        [TestMethod]
+        public async Task GetTaskAsync_ReturnsBadRequest_ForInvalidViewValue()
+        {
+            var tesTask = new TesTask();
+
+            using var services = new TestServices.TestServiceProvider<TaskServiceApiController>(tesTaskRepository: r =>
+                r.Setup(repo => repo.TryGetItemAsync(tesTask.Id, It.IsAny<System.Threading.CancellationToken>(), It.IsAny<Action<TesTask>>()))
+                .Callback<string, System.Threading.CancellationToken, Action<TesTask>>((id, _1, action) =>
                 {
                     action(tesTask);
                 })
                 .ReturnsAsync(true));
             var controller = services.GetT();
 
-            var result = await controller.CancelTask(tesTask.Id, CancellationToken.None) as ObjectResult;
-=======
-                r.Setup(repo => repo.TryGetItemAsync(tesTask.Id, It.IsAny<System.Threading.CancellationToken>(), It.IsAny<Action<TesTask>>()))
-                .Callback<string, System.Threading.CancellationToken, Action<TesTask>>((id, _1, action) => { action(tesTask); })
-                .ReturnsAsync(true));
-            var controller = services.GetT();
-
-            var result = await controller.CancelTask(tesTask.Id, System.Threading.CancellationToken.None) as ObjectResult;
->>>>>>> 3c2d8b20
-
-            Assert.IsNotNull(result);
-            Assert.AreEqual(200, result.StatusCode);
-            Assert.AreEqual(TesState.CANCELEDEnum, tesTask.State);
-<<<<<<< HEAD
-            services.TesTaskRepository.Verify(x => x.UpdateItemAsync(tesTask, It.IsAny<CancellationToken>()));
-=======
-            services.TesTaskRepository.Verify(x => x.UpdateItemAsync(tesTask, It.IsAny<System.Threading.CancellationToken>()));
->>>>>>> 3c2d8b20
-        }
-
-        [TestMethod]
-        public void GetServiceInfo_ReturnsInfo()
-        {
-            using var services = new TestServices.TestServiceProvider<TaskServiceApiController>();
-            var controller = services.GetT();
-
-            var result = controller.GetServiceInfo() as ObjectResult;
-
-            Assert.IsNotNull(result);
-            Assert.AreEqual(200, result.StatusCode);
-        }
-
-        [TestMethod]
-        public async Task GetTaskAsync_ReturnsNotFound_ForInvalidId()
-        {
-            var tesTaskId = "IdDoesNotExist";
+            var result = await controller.GetTaskAsync(tesTask.Id, "INVALID", System.Threading.CancellationToken.None) as BadRequestObjectResult;
+
+            Assert.IsNotNull(result);
+            Assert.AreEqual(400, result.StatusCode);
+        }
+
+        [TestMethod]
+        public async Task GetTaskAsync_ReturnsJsonResult()
+        {
+            var tesTask = new TesTask
+            {
+                State = TesState.RUNNINGEnum
+            };
 
             using var services = new TestServices.TestServiceProvider<TaskServiceApiController>(tesTaskRepository: r =>
-<<<<<<< HEAD
-                r.Setup(repo => repo.TryGetItemAsync(tesTaskId, It.IsAny<Action<TesTask>>(), It.IsAny<CancellationToken>()))
-                    .ReturnsAsync(false));
-            var controller = services.GetT();
-
-            var result = await controller.GetTaskAsync(tesTaskId, "MINIMAL", CancellationToken.None) as NotFoundObjectResult;
-=======
-                r.Setup(repo => repo.TryGetItemAsync(tesTaskId, It.IsAny<System.Threading.CancellationToken>(), It.IsAny<Action<TesTask>>()))
-                    .ReturnsAsync(false));
-            var controller = services.GetT();
-
-            var result = await controller.GetTaskAsync(tesTaskId, "MINIMAL", System.Threading.CancellationToken.None) as NotFoundObjectResult;
->>>>>>> 3c2d8b20
-
-            Assert.IsNotNull(result);
-            Assert.AreEqual(404, result.StatusCode);
-        }
-
-        [TestMethod]
-        public async Task GetTaskAsync_ReturnsBadRequest_ForInvalidViewValue()
-        {
-            var tesTask = new TesTask();
-
-            using var services = new TestServices.TestServiceProvider<TaskServiceApiController>(tesTaskRepository: r =>
-<<<<<<< HEAD
-                r.Setup(repo => repo.TryGetItemAsync(tesTask.Id, It.IsAny<Action<TesTask>>(), It.IsAny<CancellationToken>()))
-                .Callback<string, Action<TesTask>, CancellationToken>((id, action, cancellationToken) =>
-=======
                 r.Setup(repo => repo.TryGetItemAsync(tesTask.Id, It.IsAny<System.Threading.CancellationToken>(), It.IsAny<Action<TesTask>>()))
                 .Callback<string, System.Threading.CancellationToken, Action<TesTask>>((id, _1, action) =>
->>>>>>> 3c2d8b20
                 {
                     action(tesTask);
                 })
                 .ReturnsAsync(true));
             var controller = services.GetT();
 
-<<<<<<< HEAD
-            var result = await controller.GetTaskAsync(tesTask.Id, "INVALID", CancellationToken.None) as BadRequestObjectResult;
-=======
-            var result = await controller.GetTaskAsync(tesTask.Id, "INVALID", System.Threading.CancellationToken.None) as BadRequestObjectResult;
->>>>>>> 3c2d8b20
-
-            Assert.IsNotNull(result);
-            Assert.AreEqual(400, result.StatusCode);
-        }
-
-        [TestMethod]
-        public async Task GetTaskAsync_ReturnsJsonResult()
-        {
-            var tesTask = new TesTask
-            {
-                State = TesState.RUNNINGEnum
-            };
-
-            using var services = new TestServices.TestServiceProvider<TaskServiceApiController>(tesTaskRepository: r =>
-<<<<<<< HEAD
-                r.Setup(repo => repo.TryGetItemAsync(tesTask.Id, It.IsAny<Action<TesTask>>(), It.IsAny<CancellationToken>()))
-                .Callback<string, Action<TesTask>, CancellationToken>((id, action, cancellationToken) =>
-=======
-                r.Setup(repo => repo.TryGetItemAsync(tesTask.Id, It.IsAny<System.Threading.CancellationToken>(), It.IsAny<Action<TesTask>>()))
-                .Callback<string, System.Threading.CancellationToken, Action<TesTask>>((id, _1, action) =>
->>>>>>> 3c2d8b20
-                {
-                    action(tesTask);
-                })
-                .ReturnsAsync(true));
-            var controller = services.GetT();
-
-<<<<<<< HEAD
-            var result = await controller.GetTaskAsync(tesTask.Id, "MINIMAL", CancellationToken.None) as JsonResult;
-
-            Assert.IsNotNull(result);
-            services.TesTaskRepository.Verify(x => x.TryGetItemAsync(tesTask.Id, It.IsAny<Action<TesTask>>(), It.IsAny<CancellationToken>()));
-=======
             var result = await controller.GetTaskAsync(tesTask.Id, "MINIMAL", System.Threading.CancellationToken.None) as JsonResult;
 
             Assert.IsNotNull(result);
             services.TesTaskRepository.Verify(x => x.TryGetItemAsync(tesTask.Id, It.IsAny<System.Threading.CancellationToken>(), It.IsAny<Action<TesTask>>()));
->>>>>>> 3c2d8b20
             Assert.AreEqual(TesState.RUNNINGEnum, tesTask.State);
             Assert.AreEqual(200, result.StatusCode);
         }
@@ -455,11 +353,7 @@
             using var services = new TestServices.TestServiceProvider<TaskServiceApiController>();
             var controller = services.GetT();
 
-<<<<<<< HEAD
-            var result = await controller.ListTasks(null, 0, null, "BASIC", CancellationToken.None) as BadRequestObjectResult;
-=======
             var result = await controller.ListTasks(null, 0, null, "BASIC", System.Threading.CancellationToken.None) as BadRequestObjectResult;
->>>>>>> 3c2d8b20
 
             Assert.IsNotNull(result);
             Assert.AreEqual(400, result.StatusCode);
@@ -477,21 +371,12 @@
 
             using var services = new TestServices.TestServiceProvider<TaskServiceApiController>(tesTaskRepository: r =>
                 r.Setup(repo => repo
-<<<<<<< HEAD
-                .GetItemsAsync(It.IsAny<Expression<Func<TesTask, bool>>>(), It.IsAny<string>(), It.IsAny<int>(), It.IsAny<CancellationToken>()))
-                .ReturnsAsync((Expression<Func<TesTask, bool>> predicate, string continuationToken, int pageSize, CancellationToken cancellationToken) =>
-                    (string.Empty, tesTasks.Where(i => predicate.Compile().Invoke(i)).Take(pageSize))));
-            var controller = services.GetT();
-
-            var result = await controller.ListTasks(namePrefix, 1, null, "BASIC", CancellationToken.None) as JsonResult;
-=======
                 .GetItemsAsync(It.IsAny<Expression<Func<TesTask, bool>>>(), It.IsAny<int>(), It.IsAny<string>(), It.IsAny<System.Threading.CancellationToken>()))
                 .ReturnsAsync((Expression<Func<TesTask, bool>> predicate, int pageSize, string continuationToken, System.Threading.CancellationToken _1) =>
                     (string.Empty, tesTasks.Where(i => predicate.Compile().Invoke(i)).Take(pageSize))));
             var controller = services.GetT();
 
             var result = await controller.ListTasks(namePrefix, 1, null, "BASIC", System.Threading.CancellationToken.None) as JsonResult;
->>>>>>> 3c2d8b20
             var listOfTesTasks = (TesListTasksResponse)result.Value;
 
             Assert.IsNotNull(result);
@@ -516,11 +401,7 @@
             using var services = new TestServices.TestServiceProvider<TaskServiceApiController>();
             var controller = services.GetT();
 
-<<<<<<< HEAD
-            await controller.CreateTaskAsync(tesTask, CancellationToken.None);
-=======
             await controller.CreateTaskAsync(tesTask, System.Threading.CancellationToken.None);
->>>>>>> 3c2d8b20
 
             Assert.AreEqual(cromwellWorkflowId, tesTask.WorkflowId);
         }
@@ -540,11 +421,7 @@
             using var services = new TestServices.TestServiceProvider<TaskServiceApiController>();
             var controller = services.GetT();
 
-<<<<<<< HEAD
-            await controller.CreateTaskAsync(tesTask1, CancellationToken.None);
-=======
             await controller.CreateTaskAsync(tesTask1, System.Threading.CancellationToken.None);
->>>>>>> 3c2d8b20
 
             Assert.IsNull(tesTask1.WorkflowId);
 
@@ -555,11 +432,7 @@
                 Inputs = new() { new() { Path = "/cromwell-executions/" } }
             };
 
-<<<<<<< HEAD
-            await controller.CreateTaskAsync(tesTask2, CancellationToken.None);
-=======
             await controller.CreateTaskAsync(tesTask2, System.Threading.CancellationToken.None);
->>>>>>> 3c2d8b20
 
             Assert.IsNull(tesTask2.WorkflowId);
 
@@ -570,11 +443,7 @@
                 Inputs = new() { new() { Path = "/cromwell-executions/" } }
             };
 
-<<<<<<< HEAD
-            await controller.CreateTaskAsync(tesTask3, CancellationToken.None);
-=======
             await controller.CreateTaskAsync(tesTask3, System.Threading.CancellationToken.None);
->>>>>>> 3c2d8b20
 
             Assert.IsNull(tesTask3.WorkflowId);
 
@@ -585,11 +454,7 @@
                 Inputs = new() { new() { Path = "/cromwell-executions/test/" } }
             };
 
-<<<<<<< HEAD
-            await controller.CreateTaskAsync(tesTask4, CancellationToken.None);
-=======
             await controller.CreateTaskAsync(tesTask4, System.Threading.CancellationToken.None);
->>>>>>> 3c2d8b20
 
             Assert.IsNull(tesTask4.WorkflowId);
         }
@@ -732,11 +597,7 @@
                 azureProxy: a => a.Setup(a => a.TryReadCwlFile(It.IsAny<string>(), out cwlFileContent)).Returns(true));
             var controller = services.GetT();
 
-<<<<<<< HEAD
-            await controller.CreateTaskAsync(tesTask, CancellationToken.None);
-=======
             await controller.CreateTaskAsync(tesTask, System.Threading.CancellationToken.None);
->>>>>>> 3c2d8b20
 
             return tesTask;
         }
