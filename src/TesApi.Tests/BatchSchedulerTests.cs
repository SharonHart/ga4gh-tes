﻿// Copyright (c) Microsoft Corporation.
// Licensed under the MIT License.

using System;
using System.Collections.Generic;
using System.IO;
using System.Linq;
using System.Text;
using System.Text.RegularExpressions;
using System.Threading.Tasks;
using Microsoft.Azure.Batch;
using Microsoft.Azure.Batch.Common;
using Microsoft.Azure.Management.Batch.Models;
using Microsoft.Extensions.DependencyInjection;
using Microsoft.Extensions.Logging;
using Microsoft.VisualStudio.TestTools.UnitTesting;
using Moq;
using Newtonsoft.Json;
using Tes.Extensions;
using Tes.Models;
using TesApi.Web;
using TesApi.Web.Management;
using TesApi.Web.Management.Models.Quotas;
using TesApi.Web.Storage;

namespace TesApi.Tests
{
    [TestClass]
    public class BatchSchedulerTests
    {
        [TestCategory("Batch Pools")]
        [TestMethod]
        public async Task LocalPoolCacheAccessesNewPoolsAfterAllPoolsRemovedWithSameKey()
        {
            using var serviceProvider = GetServiceProvider();
            var batchScheduler = serviceProvider.GetT() as BatchScheduler;
            var pool = await AddPool(batchScheduler);
            Assert.IsNotNull(pool);
            var key = batchScheduler.GetPoolGroupKeys().First();
            Assert.IsTrue(batchScheduler.RemovePoolFromList(pool));
            Assert.AreEqual(0, batchScheduler.GetPoolGroupKeys().Count());

<<<<<<< HEAD
            pool = (BatchPool)await batchScheduler.GetOrAddPoolAsync(key, false, (id, ct) => ValueTask.FromResult(new Pool(name: id)), CancellationToken.None);
=======
            pool = (BatchPool)await batchScheduler.GetOrAddPoolAsync(key, false, (id, cancellationToken) => ValueTask.FromResult(new Pool(name: id)), System.Threading.CancellationToken.None);
>>>>>>> 3c2d8b20

            Assert.IsNotNull(pool);
            Assert.AreEqual(1, batchScheduler.GetPoolGroupKeys().Count());
            Assert.IsTrue(batchScheduler.TryGetPool(pool.Pool.PoolId, out var pool1));
            Assert.AreSame(pool, pool1);
        }

        [TestCategory("Batch Pools")]
        [TestMethod]
        public async Task GetOrAddDoesNotAddExistingAvailablePool()
        {
            using var serviceProvider = GetServiceProvider();
            var batchScheduler = serviceProvider.GetT() as BatchScheduler;
            var info = await AddPool(batchScheduler);
            var keyCount = batchScheduler.GetPoolGroupKeys().Count();
            var key = batchScheduler.GetPoolGroupKeys().First();
            var count = batchScheduler.GetPools().Count();
<<<<<<< HEAD
            serviceProvider.AzureProxy.Verify(mock => mock.CreateBatchPoolAsync(It.IsAny<Pool>(), It.IsAny<bool>(), It.IsAny<CancellationToken>()), Times.Once);

            var pool = await batchScheduler.GetOrAddPoolAsync(key, false, (id, ct) => ValueTask.FromResult(new Pool(name: id)), CancellationToken.None);
=======
            serviceProvider.AzureProxy.Verify(mock => mock.CreateBatchPoolAsync(It.IsAny<Pool>(), It.IsAny<bool>(), It.IsAny<System.Threading.CancellationToken>()), Times.Once);

            var pool = await batchScheduler.GetOrAddPoolAsync(key, false, (id, cancellationToken) => ValueTask.FromResult(new Pool(name: id)), System.Threading.CancellationToken.None);
>>>>>>> 3c2d8b20
            await pool.ServicePoolAsync();

            Assert.AreEqual(batchScheduler.GetPools().Count(), count);
            Assert.AreEqual(batchScheduler.GetPoolGroupKeys().Count(), keyCount);
            //Assert.AreSame(info, pool);
            Assert.AreEqual(info.Pool.PoolId, pool.Pool.PoolId);
<<<<<<< HEAD
            serviceProvider.AzureProxy.Verify(mock => mock.CreateBatchPoolAsync(It.IsAny<Pool>(), It.IsAny<bool>(), It.IsAny<CancellationToken>()), Times.Once);
=======
            serviceProvider.AzureProxy.Verify(mock => mock.CreateBatchPoolAsync(It.IsAny<Pool>(), It.IsAny<bool>(), It.IsAny<System.Threading.CancellationToken>()), Times.Once);
>>>>>>> 3c2d8b20
        }

        [TestCategory("Batch Pools")]
        [TestMethod]
        public async Task GetOrAddDoesAddWithExistingUnavailablePool()
        {
            using var serviceProvider = GetServiceProvider();
            var batchScheduler = serviceProvider.GetT() as BatchScheduler;
            var info = await AddPool(batchScheduler);
            ((BatchPool)info).TestSetAvailable(false);
            //await info.ServicePoolAsync(BatchPool.ServiceKind.Update);
            var keyCount = batchScheduler.GetPoolGroupKeys().Count();
            var key = batchScheduler.GetPoolGroupKeys().First();
            var count = batchScheduler.GetPools().Count();

<<<<<<< HEAD
            var pool = await batchScheduler.GetOrAddPoolAsync(key, false, (id, ct) => ValueTask.FromResult(new Pool(name: id)), CancellationToken.None);
=======
            var pool = await batchScheduler.GetOrAddPoolAsync(key, false, (id, cancellationToken) => ValueTask.FromResult(new Pool(name: id)), System.Threading.CancellationToken.None);
>>>>>>> 3c2d8b20
            await pool.ServicePoolAsync();

            Assert.AreNotEqual(batchScheduler.GetPools().Count(), count);
            Assert.AreEqual(batchScheduler.GetPoolGroupKeys().Count(), keyCount);
            //Assert.AreNotSame(info, pool);
            Assert.AreNotEqual(info.Pool.PoolId, pool.Pool.PoolId);
        }


        [TestCategory("Batch Pools")]
        [TestMethod]
        public async Task TryGetReturnsTrueAndCorrectPool()
        {
            using var serviceProvider = GetServiceProvider();
            var batchScheduler = serviceProvider.GetT() as BatchScheduler;
            var info = await AddPool(batchScheduler);

            var result = batchScheduler.TryGetPool(info.Pool.PoolId, out var pool);

            Assert.IsTrue(result);
            //Assert.AreSame(infoPoolId, pool);
            Assert.AreEqual(info.Pool.PoolId, pool.Pool.PoolId);
        }

        [TestCategory("Batch Pools")]
        [TestMethod]
        public async Task TryGetReturnsFalseWhenPoolIdNotPresent()
        {
            using var serviceProvider = GetServiceProvider();
            var batchScheduler = serviceProvider.GetT() as BatchScheduler;
            _ = await AddPool(batchScheduler);

            var result = batchScheduler.TryGetPool("key2", out _);

            Assert.IsFalse(result);
        }

        [TestCategory("Batch Pools")]
        [TestMethod]
        public async Task TryGetReturnsFalseWhenNoPoolIsAvailable()
        {
            using var serviceProvider = GetServiceProvider();
            var batchScheduler = serviceProvider.GetT() as BatchScheduler;
            var pool = await AddPool(batchScheduler);
            ((BatchPool)pool).TestSetAvailable(false);

            var result = batchScheduler.TryGetPool("key1", out _);

            Assert.IsFalse(result);
        }

        [TestCategory("Batch Pools")]
        [TestMethod]
        public Task TryGetReturnsFalseWhenPoolIdIsNull()
        {
            using var serviceProvider = GetServiceProvider();
            var batchScheduler = serviceProvider.GetT() as BatchScheduler;

            var result = batchScheduler.TryGetPool(null, out _);

            Assert.IsFalse(result);
            return Task.CompletedTask;
        }

        [TestCategory("Batch Pools")]
        [TestMethod]
        public async Task UnavailablePoolsAreRemoved()
        {
            var poolId = string.Empty;
            var azureProxyMock = AzureProxyReturnValues.Defaults;
            azureProxyMock.AzureProxyDeleteBatchPool = (id, token) => poolId = id;

            using var serviceProvider = GetServiceProvider(azureProxyMock);
            var batchScheduler = serviceProvider.GetT() as BatchScheduler;
            var pool = await AddPool(batchScheduler);
            Assert.IsTrue(batchScheduler.IsPoolAvailable("key1"));
            pool.TestSetAvailable(false);
            Assert.IsFalse(batchScheduler.IsPoolAvailable("key1"));
            Assert.IsTrue(batchScheduler.GetPools().Any());

            await pool.ServicePoolAsync(BatchPool.ServiceKind.RemovePoolIfEmpty);

            Assert.AreEqual(pool.Pool.PoolId, poolId);
            Assert.IsFalse(batchScheduler.IsPoolAvailable("key1"));
            Assert.IsFalse(batchScheduler.GetPools().Any());
        }

        [TestCategory("TES 1.1")]
        [TestMethod]
        public async Task BackendParametersVmSizeShallOverrideVmSelection()
        {
            // "vmsize" is not case sensitive
            // If vmsize is specified, (numberofcores, memoryingb, resourcedisksizeingb) are ignored

            var azureProxyReturnValues = AzureProxyReturnValues.Defaults;

            azureProxyReturnValues.VmSizesAndPrices = new() {
                new() { VmSize = "VmSize1", LowPriority = true, VCpusAvailable = 1, MemoryInGiB = 4, ResourceDiskSizeInGiB = 20, PricePerHour = 1 },
                new() { VmSize = "VmSize2", LowPriority = true, VCpusAvailable = 2, MemoryInGiB = 8, ResourceDiskSizeInGiB = 40, PricePerHour = 2 }};

            var state = await GetNewTesTaskStateAsync(new TesResources { Preemptible = true, BackendParameters = new() { { "vm_size", "VmSize1" } } }, azureProxyReturnValues);
            Assert.AreEqual(TesState.INITIALIZINGEnum, state);

            state = await GetNewTesTaskStateAsync(new TesResources { Preemptible = true, BackendParameters = new() { { "vm_size", "VMSIZE1" } } }, azureProxyReturnValues);
            Assert.AreEqual(TesState.INITIALIZINGEnum, state);

            state = await GetNewTesTaskStateAsync(new TesResources { Preemptible = true, BackendParameters = new() { { "vm_size", "VmSize1" } }, CpuCores = 1000, RamGb = 100000, DiskGb = 1000000 }, azureProxyReturnValues);
            Assert.AreEqual(TesState.INITIALIZINGEnum, state);

            state = await GetNewTesTaskStateAsync(new TesResources { Preemptible = true, BackendParameters = new(), CpuCores = 1000, RamGb = 100000, DiskGb = 1000000 }, azureProxyReturnValues);
            Assert.AreEqual(TesState.SYSTEMERROREnum, state);

            state = await GetNewTesTaskStateAsync(new TesResources { Preemptible = false, BackendParameters = new() { { "vm_size", "VmSize1" } } }, azureProxyReturnValues);
            Assert.AreEqual(TesState.SYSTEMERROREnum, state);

            state = await GetNewTesTaskStateAsync(new TesResources { Preemptible = true, BackendParameters = new() { { "vm_size", "VmSize3" } } }, azureProxyReturnValues);
            Assert.AreEqual(TesState.SYSTEMERROREnum, state);
        }

        [TestCategory("TES 1.1")]
        [TestMethod]
        public async Task BackendParametersWorkflowExecutionIdentityRequiresManualPool()
        {
            var azureProxyReturnValues = AzureProxyReturnValues.Defaults;
            azureProxyReturnValues.BatchJobAndTaskState = new() { JobState = null };

            var task = GetTesTask();
            task.Resources.BackendParameters = new()
            {
                { "workflow_execution_identity", "/subscriptions/00000000-0000-0000-0000-000000000000/resourceGroups/coa/providers/Microsoft.ManagedIdentity/userAssignedIdentities/coa-test-uami" }
            };

            (_, _, var poolInformation, _) = await ProcessTesTaskAndGetBatchJobArgumentsAsync(task, GetMockConfig(true)(), GetMockAzureProxy(azureProxyReturnValues), AzureProxyReturnValues.Defaults);

            Assert.IsNull(poolInformation.AutoPoolSpecification);
            Assert.IsFalse(string.IsNullOrWhiteSpace(poolInformation.PoolId));
        }


        [TestCategory("TES 1.1")]
        [DataRow("VmSizeLowPri1", true)]
        [DataRow("VmSizeLowPri2", true)]
        [DataRow("VmSizeDedicated1", false)]
        [DataRow("VmSizeDedicated2", false)]
        [TestMethod]
        public async Task TestIfVmSizeIsAvailable(string vmSize, bool preemptible)
        {
            var task = GetTesTask();
            task.Resources.Preemptible = preemptible;
            task.Resources.BackendParameters = new() { { "vm_size", vmSize } };

            var config = GetMockConfig(false)();
            using var serviceProvider = GetServiceProvider(
                config,
                GetMockAzureProxy(AzureProxyReturnValues.Defaults),
                GetMockQuotaProvider(AzureProxyReturnValues.Defaults),
                GetMockSkuInfoProvider(AzureProxyReturnValues.Defaults),
                GetContainerRegistryInfoProvider(AzureProxyReturnValues.Defaults),
                GetMockAllowedVms(config));
            var batchScheduler = serviceProvider.GetT();

<<<<<<< HEAD
            var size = await ((BatchScheduler)batchScheduler).GetVmSizeAsync(task, CancellationToken.None);
=======
            var size = await ((BatchScheduler)batchScheduler).GetVmSizeAsync(task, System.Threading.CancellationToken.None);
>>>>>>> 3c2d8b20
            Assert.AreEqual(vmSize, size.VmSize);
        }

        private static BatchAccountResourceInformation GetNewBatchResourceInfo()
          => new("batchAccount", "mrg", "sub-id", "eastus");

        [TestMethod]
        public async Task TesTaskFailsWithSystemErrorWhenNoSuitableVmExists()
        {
            var azureProxyReturnValues = AzureProxyReturnValues.Defaults;

            azureProxyReturnValues.VmSizesAndPrices = new() {
                new() { VmSize = "VmSize1", LowPriority = true, VCpusAvailable = 1, MemoryInGiB = 4, ResourceDiskSizeInGiB = 20, PricePerHour = 1 },
                new() { VmSize = "VmSize2", LowPriority = true, VCpusAvailable = 2, MemoryInGiB = 8, ResourceDiskSizeInGiB = 40, PricePerHour = 2 }};

            Assert.AreEqual(TesState.SYSTEMERROREnum, await GetNewTesTaskStateAsync(new TesResources { CpuCores = 1, RamGb = 1, DiskGb = 10, Preemptible = false }, azureProxyReturnValues));
            Assert.AreEqual(TesState.SYSTEMERROREnum, await GetNewTesTaskStateAsync(new TesResources { CpuCores = 4, RamGb = 1, DiskGb = 10, Preemptible = true }, azureProxyReturnValues));
            Assert.AreEqual(TesState.SYSTEMERROREnum, await GetNewTesTaskStateAsync(new TesResources { CpuCores = 1, RamGb = 10, DiskGb = 10, Preemptible = true }, azureProxyReturnValues));
            Assert.AreEqual(TesState.SYSTEMERROREnum, await GetNewTesTaskStateAsync(new TesResources { CpuCores = 1, RamGb = 1, DiskGb = 50, Preemptible = true }, azureProxyReturnValues));
        }

        [TestMethod]
        public async Task TesTaskFailsWithSystemErrorWhenTotalBatchQuotaIsSetTooLow()
        {
            var azureProxyReturnValues = AzureProxyReturnValues.Defaults;
            azureProxyReturnValues.BatchQuotas = new() { ActiveJobAndJobScheduleQuota = 1, PoolQuota = 1, DedicatedCoreQuota = 1, LowPriorityCoreQuota = 10 };

            Assert.AreEqual(TesState.SYSTEMERROREnum, await GetNewTesTaskStateAsync(new TesResources { CpuCores = 2, RamGb = 1, Preemptible = false }, azureProxyReturnValues));
            Assert.AreEqual(TesState.SYSTEMERROREnum, await GetNewTesTaskStateAsync(new TesResources { CpuCores = 11, RamGb = 1, Preemptible = true }, azureProxyReturnValues));

            var dedicatedCoreQuotaPerVMFamily = new List<VirtualMachineFamilyCoreQuota> { new("VmFamily2", 1) };
            azureProxyReturnValues.BatchQuotas = new()
            {
                ActiveJobAndJobScheduleQuota = 1,
                PoolQuota = 1,
                DedicatedCoreQuota = 100,
                LowPriorityCoreQuota = 100,
                DedicatedCoreQuotaPerVMFamilyEnforced = true,
                DedicatedCoreQuotaPerVMFamily = dedicatedCoreQuotaPerVMFamily
            };

            Assert.AreEqual(TesState.SYSTEMERROREnum, await GetNewTesTaskStateAsync(new TesResources { CpuCores = 2, RamGb = 1, Preemptible = false }, azureProxyReturnValues));
        }

        [TestMethod]
        public async Task TesTaskFailsWhenBatchNodeDiskIsFull()
        {
            var tesTask = GetTesTask();

            (var failureReason, var systemLog) = await ProcessTesTaskAndGetFailureReasonAndSystemLogAsync(tesTask, BatchJobAndTaskStates.NodeDiskFull);

            Assert.AreEqual(TesState.EXECUTORERROREnum, tesTask.State);
            Assert.AreEqual("DiskFull", failureReason);
            Assert.AreEqual("DiskFull", systemLog[0]);
            Assert.AreEqual("DiskFull", tesTask.FailureReason);
        }

        //TODO: This test (and potentially others) must be reviewed and see if they are necessary considering that the quota verification logic is its own class.
        // There are a couple of issues: a similar validation already exists in the quota verifier class, and in order to run this test a complex set up is required, which is hard to maintain.
        // Instead, this test should be refactor to validate if transitions occur in the scheduler when specific exceptions are thrown.  
        [TestMethod]
        public async Task TesTaskRemainsQueuedWhenBatchQuotaIsTemporarilyUnavailable()
        {
            var azureProxyReturnValues = AzureProxyReturnValues.Defaults;

            azureProxyReturnValues.VmSizesAndPrices = new() {
                new() { VmSize = "VmSize1", VmFamily = "VmFamily1", LowPriority = false, VCpusAvailable = 2, MemoryInGiB = 4, ResourceDiskSizeInGiB = 20, PricePerHour = 1 },
                new() { VmSize = "VmSize1", VmFamily = "VmFamily1", LowPriority = true, VCpusAvailable = 2, MemoryInGiB = 4, ResourceDiskSizeInGiB = 20, PricePerHour = 2 }};

            azureProxyReturnValues.BatchQuotas = new() { ActiveJobAndJobScheduleQuota = 1, PoolQuota = 1, DedicatedCoreQuota = 9, LowPriorityCoreQuota = 17 };

            azureProxyReturnValues.ActiveNodeCountByVmSize = new List<AzureBatchNodeCount> {
                new() { VirtualMachineSize = "VmSize1", DedicatedNodeCount = 4, LowPriorityNodeCount = 8 }  // 8 (4 * 2) dedicated and 16 (8 * 2) low pri cores are in use, there is no more room for 2 cores
            };

            // The actual CPU core count (2) of the selected VM is used for quota calculation, not the TesResources CpuCores requirement
            Assert.AreEqual(TesState.QUEUEDEnum, await GetNewTesTaskStateAsync(new TesResources { CpuCores = 1, RamGb = 1, Preemptible = false }, azureProxyReturnValues));
            Assert.AreEqual(TesState.QUEUEDEnum, await GetNewTesTaskStateAsync(new TesResources { CpuCores = 1, RamGb = 1, Preemptible = true }, azureProxyReturnValues));

            azureProxyReturnValues.ActiveNodeCountByVmSize = new List<AzureBatchNodeCount> {
                new() { VirtualMachineSize = "VmSize1", DedicatedNodeCount = 4, LowPriorityNodeCount = 7 }  // 8 dedicated and 14 low pri cores are in use
            };

            Assert.AreEqual(TesState.INITIALIZINGEnum, await GetNewTesTaskStateAsync(new TesResources { CpuCores = 1, RamGb = 1, Preemptible = true }, azureProxyReturnValues));

            var dedicatedCoreQuotaPerVMFamily = new List<VirtualMachineFamilyCoreQuota> { new("VmFamily1", 9) };
            azureProxyReturnValues.BatchQuotas = new() { ActiveJobAndJobScheduleQuota = 1, PoolQuota = 1, DedicatedCoreQuota = 100, LowPriorityCoreQuota = 17, DedicatedCoreQuotaPerVMFamilyEnforced = true, DedicatedCoreQuotaPerVMFamily = dedicatedCoreQuotaPerVMFamily };

            azureProxyReturnValues.ActiveNodeCountByVmSize = new List<AzureBatchNodeCount> {
                new() { VirtualMachineSize = "VmSize1", DedicatedNodeCount = 4, LowPriorityNodeCount = 8 }  // 8 (4 * 2) dedicated and 16 (8 * 2) low pri cores are in use, there is no more room for 2 cores
            };

            Assert.AreEqual(TesState.QUEUEDEnum, await GetNewTesTaskStateAsync(new TesResources { CpuCores = 1, RamGb = 1, Preemptible = false }, azureProxyReturnValues));
        }

        [TestMethod]
        public async Task BatchTaskResourcesIncludeDownloadAndUploadScripts()
        {
            (_, var cloudTask, _, _) = await ProcessTesTaskAndGetBatchJobArgumentsAsync(true);

            Assert.AreEqual(5, cloudTask.ResourceFiles.Count);
            Assert.IsTrue(cloudTask.ResourceFiles.Any(f => f.FilePath.Equals("batch_script")));
            Assert.IsTrue(cloudTask.ResourceFiles.Any(f => f.FilePath.Equals("upload_files_script")));
            Assert.IsTrue(cloudTask.ResourceFiles.Any(f => f.FilePath.Equals("download_files_script")));
            Assert.IsTrue(cloudTask.ResourceFiles.Any(f => f.FilePath.Equals("upload_metrics_script")));
            Assert.IsTrue(cloudTask.ResourceFiles.Any(f => f.FilePath.Equals("tRunner")));
        }

        private async Task AddBatchTaskHandlesExceptions(TesState newState, Func<AzureProxyReturnValues, (Action<IServiceCollection>, Action<Mock<IAzureProxy>>)> testArranger, Action<TesTask, IEnumerable<(LogLevel, Exception)>> resultValidator)
        {
            var logger = new Mock<ILogger<BatchScheduler>>();
            var azureProxyReturnValues = AzureProxyReturnValues.Defaults;
            var (providerModifier, azureProxyModifier) = testArranger?.Invoke(azureProxyReturnValues) ?? (default, default);
            var azureProxy = new Action<Mock<IAzureProxy>>(mock =>
            {
                GetMockAzureProxy(azureProxyReturnValues)(mock);
                azureProxyModifier?.Invoke(mock);
            });
            var task = GetTesTask();
            task.State = TesState.QUEUEDEnum;

            _ = await ProcessTesTaskAndGetBatchJobArgumentsAsync(
                task,
                GetMockConfig(false)(),
                azureProxy,
                azureProxyReturnValues,
                s =>
                {
                    providerModifier?.Invoke(s);
                    s.AddTransient(p => logger.Object);
                });

            Assert.AreEqual(newState, task.State);
            resultValidator?.Invoke(task, logger.Invocations.Where(i => nameof(ILogger.Log).Equals(i.Method.Name)).Select(i => (((LogLevel?)i.Arguments[0]) ?? LogLevel.None, (Exception)i.Arguments[3])));
        }

        [TestMethod]
        public Task AddBatchTaskHandlesAzureBatchPoolCreationExceptionViaJobCreation()
        {
            return AddBatchTaskHandlesExceptions(TesState.QUEUEDEnum, Arranger, Validator);

            (Action<IServiceCollection>, Action<Mock<IAzureProxy>>) Arranger(AzureProxyReturnValues _1)
<<<<<<< HEAD
                => (default, azureProxy => azureProxy.Setup(b => b.CreateBatchJobAsync(It.IsAny<PoolInformation>(), It.IsAny<CancellationToken>()))
                    .Callback<PoolInformation, CancellationToken>((_1, _2)
=======
                => (default, azureProxy => azureProxy.Setup(b => b.CreateBatchJobAsync(It.IsAny<PoolInformation>(), It.IsAny<System.Threading.CancellationToken>()))
                    .Callback<PoolInformation, System.Threading.CancellationToken>((poolInfo, cancellationToken)
>>>>>>> 3c2d8b20
                        => throw new Microsoft.Rest.Azure.CloudException("No job for you.") { Body = new() { Code = BatchErrorCodeStrings.OperationTimedOut } }));

            void Validator(TesTask _1, IEnumerable<(LogLevel logLevel, Exception exception)> logs)
            {
                var log = logs.LastOrDefault();
                Assert.IsNotNull(log);
                var (logLevel, exception) = log;
                Assert.AreEqual(LogLevel.Warning, logLevel);
                Assert.IsInstanceOfType<AzureBatchPoolCreationException>(exception);
            }
        }

        [TestMethod]
        public Task AddBatchTaskHandlesAzureBatchPoolCreationExceptionViaPoolCreation()
        {
            return AddBatchTaskHandlesExceptions(TesState.QUEUEDEnum, Arranger, Validator);

            (Action<IServiceCollection>, Action<Mock<IAzureProxy>>) Arranger(AzureProxyReturnValues _1)
<<<<<<< HEAD
                => (default, azureProxy => azureProxy.Setup(b => b.CreateBatchPoolAsync(It.IsAny<Pool>(), It.IsAny<bool>(), It.IsAny<CancellationToken>()))
                    .Callback<Pool, bool, CancellationToken>((_1, _2, _3)
                        => throw new Microsoft.Rest.Azure.CloudException("No pool for you.") { Body = new() { Code = BatchErrorCodeStrings.OperationTimedOut } }));
=======
                => (default, azureProxy => azureProxy.Setup(b => b.CreateBatchPoolAsync(It.IsAny<Pool>(), It.IsAny<bool>(), It.IsAny<System.Threading.CancellationToken>()))
                    .Callback<Pool, bool, System.Threading.CancellationToken>((poolInfo, isPreemptible, cancellationToken)
                        => throw new Microsoft.Rest.Azure.CloudException("No job for you.") { Body = new() { Code = BatchErrorCodeStrings.OperationTimedOut } }));
>>>>>>> 3c2d8b20

            void Validator(TesTask _1, IEnumerable<(LogLevel logLevel, Exception exception)> logs)
            {
                var log = logs.LastOrDefault();
                Assert.IsNotNull(log);
                var (logLevel, exception) = log;
                Assert.AreEqual(LogLevel.Warning, logLevel);
                Assert.IsInstanceOfType<AzureBatchPoolCreationException>(exception);
            }
        }

        [TestMethod]
        public Task AddBatchTaskHandlesAzureBatchQuotaMaxedOutException()
        {
            var quotaVerifier = new Mock<IBatchQuotaVerifier>();
            return AddBatchTaskHandlesExceptions(TesState.QUEUEDEnum, Arranger, Validator);

            (Action<IServiceCollection>, Action<Mock<IAzureProxy>>) Arranger(AzureProxyReturnValues _1)
                => (services => services.AddSingleton<IBatchQuotaVerifier, TestBatchQuotaVerifierQuotaMaxedOut>(), default);

            void Validator(TesTask _1, IEnumerable<(LogLevel logLevel, Exception exception)> logs)
            {
                var log = logs.LastOrDefault();
                Assert.IsNotNull(log);
                Assert.AreEqual(LogLevel.Warning, log.logLevel);
            }
        }

        [TestMethod]
        public Task AddBatchTaskHandlesAzureBatchLowQuotaException()
        {
            var quotaVerifier = new Mock<IBatchQuotaVerifier>();
            return AddBatchTaskHandlesExceptions(TesState.SYSTEMERROREnum, Arranger, Validator);

            (Action<IServiceCollection>, Action<Mock<IAzureProxy>>) Arranger(AzureProxyReturnValues _1)
                => (services => services.AddSingleton<IBatchQuotaVerifier, TestBatchQuotaVerifierLowQuota>(), default);

            void Validator(TesTask _1, IEnumerable<(LogLevel logLevel, Exception exception)> logs)
            {
                var log = logs.LastOrDefault();
                Assert.IsNotNull(log);
                var (logLevel, exception) = log;
                Assert.AreEqual(LogLevel.Error, logLevel);
                Assert.IsInstanceOfType<AzureBatchLowQuotaException>(exception);
            }
        }

        [TestMethod]
        public Task AddBatchTaskHandlesAzureBatchVirtualMachineAvailabilityException()
        {
            return AddBatchTaskHandlesExceptions(TesState.SYSTEMERROREnum, Arranger, Validator);

            (Action<IServiceCollection>, Action<Mock<IAzureProxy>>) Arranger(AzureProxyReturnValues proxy)
            {
                proxy.VmSizesAndPrices = Enumerable.Empty<VirtualMachineInformation>().ToList();
                return (default, default);
            }

            void Validator(TesTask _1, IEnumerable<(LogLevel logLevel, Exception exception)> logs)
            {
                var log = logs.LastOrDefault();
                Assert.IsNotNull(log);
                var (logLevel, exception) = log;
                Assert.AreEqual(LogLevel.Error, logLevel);
                Assert.IsInstanceOfType<AzureBatchVirtualMachineAvailabilityException>(exception);
            }
        }

        [TestMethod]
        public Task AddBatchTaskHandlesTesException()
        {
            return AddBatchTaskHandlesExceptions(TesState.SYSTEMERROREnum, Arranger, Validator);

            (Action<IServiceCollection>, Action<Mock<IAzureProxy>>) Arranger(AzureProxyReturnValues _1)
<<<<<<< HEAD
                => (default, azureProxy => azureProxy.Setup(b => b.CreateBatchPoolAsync(It.IsAny<Pool>(), It.IsAny<bool>(), It.IsAny<CancellationToken>()))
                    .Callback<Pool, bool, CancellationToken>((_1, _2, _3)
=======
                => (default, azureProxy => azureProxy.Setup(b => b.CreateBatchPoolAsync(It.IsAny<Pool>(), It.IsAny<bool>(), It.IsAny<System.Threading.CancellationToken>()))
                    .Callback<Pool, bool, System.Threading.CancellationToken>((poolInfo, isPreemptible, cancellationToken)
>>>>>>> 3c2d8b20
                        => throw new TesException("TestFailureReason")));

            void Validator(TesTask _1, IEnumerable<(LogLevel logLevel, Exception exception)> logs)
            {
                var log = logs.LastOrDefault();
                Assert.IsNotNull(log);
                var (logLevel, exception) = log;
                Assert.AreEqual(LogLevel.Error, logLevel);
                Assert.IsInstanceOfType<TesException>(exception);
            }
        }

        [TestMethod]
        public Task AddBatchTaskHandlesBatchClientException()
        {
            return AddBatchTaskHandlesExceptions(TesState.SYSTEMERROREnum, Arranger, Validator);

            (Action<IServiceCollection>, Action<Mock<IAzureProxy>>) Arranger(AzureProxyReturnValues _1)
<<<<<<< HEAD
                => (default, azureProxy => azureProxy.Setup(b => b.AddBatchTaskAsync(It.IsAny<string>(), It.IsAny<CloudTask>(), It.IsAny<PoolInformation>(), It.IsAny<CancellationToken>()))
                    .Callback<string, CloudTask, PoolInformation, CancellationToken>((_1, _2, _3, _4)
=======
                => (default, azureProxy => azureProxy.Setup(b => b.AddBatchTaskAsync(It.IsAny<string>(), It.IsAny<CloudTask>(), It.IsAny<PoolInformation>(), It.IsAny<System.Threading.CancellationToken>()))
                    .Callback<string, CloudTask, PoolInformation, System.Threading.CancellationToken>((tesTaskId, cloudTask, poolInfo, cancellationToken)
>>>>>>> 3c2d8b20
                        => throw typeof(BatchClientException)
                                .GetConstructor(System.Reflection.BindingFlags.NonPublic | System.Reflection.BindingFlags.Instance,
                                    new[] { typeof(string), typeof(Exception) })
                                .Invoke(new object[] { null, null }) as Exception));

            void Validator(TesTask _1, IEnumerable<(LogLevel logLevel, Exception exception)> logs)
            {
                var log = logs.LastOrDefault();
                Assert.IsNotNull(log);
                var (logLevel, exception) = log;
                Assert.AreEqual(LogLevel.Error, logLevel);
                Assert.IsInstanceOfType<BatchClientException>(exception);
            }
        }

        [TestMethod]
        public Task AddBatchTaskHandlesBatchExceptionForJobQuota()
        {
            return AddBatchTaskHandlesExceptions(TesState.QUEUEDEnum, Arranger, Validator);

            (Action<IServiceCollection>, Action<Mock<IAzureProxy>>) Arranger(AzureProxyReturnValues _1)
<<<<<<< HEAD
                => (default, azureProxy => azureProxy.Setup(b => b.CreateBatchJobAsync(It.IsAny<PoolInformation>(), It.IsAny<CancellationToken>()))
                    .Callback<PoolInformation, CancellationToken>((_1, _2)
=======
                => (default, azureProxy => azureProxy.Setup(b => b.CreateBatchJobAsync(It.IsAny<PoolInformation>(), It.IsAny<System.Threading.CancellationToken>()))
                    .Callback<PoolInformation, System.Threading.CancellationToken>((poolInfo, cancellationToken)
>>>>>>> 3c2d8b20
                        => throw new BatchException(
                            new Mock<RequestInformation>().Object,
                            default,
                            new Microsoft.Azure.Batch.Protocol.Models.BatchErrorException() { Body = new() { Code = "ActiveJobAndScheduleQuotaReached", Message = new(value: "No job for you.") } })));

            void Validator(TesTask task, IEnumerable<(LogLevel logLevel, Exception exception)> logs)
            {
                var log = logs.LastOrDefault();
                Assert.IsNotNull(log);
                Assert.AreEqual(LogLevel.Warning, log.logLevel);
                Assert.IsNotNull(task.Logs?.Last().Warning);
            }
        }

        [TestMethod]
        public Task AddBatchTaskHandlesBatchExceptionForPoolQuota()
        {
            return AddBatchTaskHandlesExceptions(TesState.QUEUEDEnum, Arranger, Validator);

            (Action<IServiceCollection>, Action<Mock<IAzureProxy>>) Arranger(AzureProxyReturnValues _1)
<<<<<<< HEAD
                => (default, azureProxy => azureProxy.Setup(b => b.CreateBatchPoolAsync(It.IsAny<Pool>(), It.IsAny<bool>(), It.IsAny<CancellationToken>()))
                    .Callback<Pool, bool, CancellationToken>((_1, _2, _3)
=======
                => (default, azureProxy => azureProxy.Setup(b => b.CreateBatchPoolAsync(It.IsAny<Pool>(), It.IsAny<bool>(), It.IsAny<System.Threading.CancellationToken>()))
                    .Callback<Pool, bool, System.Threading.CancellationToken>((poolInfo, isPreemptible, cancellationToken)
>>>>>>> 3c2d8b20
                        => throw new BatchException(
                            new Mock<RequestInformation>().Object,
                            default,
                            new Microsoft.Azure.Batch.Protocol.Models.BatchErrorException() { Body = new() { Code = "PoolQuotaReached", Message = new(value: "No pool for you.") } })));

            void Validator(TesTask task, IEnumerable<(LogLevel logLevel, Exception exception)> logs)
            {
                var log = logs.LastOrDefault();
                Assert.IsNotNull(log);
                Assert.AreEqual(LogLevel.Warning, log.logLevel);
                Assert.IsNotNull(task.Logs?.Last().Warning);
            }
        }

        [TestMethod]
        public Task AddBatchTaskHandlesCloudExceptionForPoolQuota()
        {
            return AddBatchTaskHandlesExceptions(TesState.QUEUEDEnum, Arranger, Validator);

            (Action<IServiceCollection>, Action<Mock<IAzureProxy>>) Arranger(AzureProxyReturnValues _1)
<<<<<<< HEAD
                => (default, azureProxy => azureProxy.Setup(b => b.CreateBatchPoolAsync(It.IsAny<Pool>(), It.IsAny<bool>(), It.IsAny<CancellationToken>()))
                    .Callback<Pool, bool, CancellationToken>((_1, _2, _3)
=======
                => (default, azureProxy => azureProxy.Setup(b => b.CreateBatchPoolAsync(It.IsAny<Pool>(), It.IsAny<bool>(), It.IsAny<System.Threading.CancellationToken>()))
                    .Callback<Pool, bool, System.Threading.CancellationToken>((poolInfo, isPreemptible, cancellationToken)
>>>>>>> 3c2d8b20
                        => throw new Microsoft.Rest.Azure.CloudException() { Body = new() { Code = "AutoPoolCreationFailedWithQuotaReached", Message = "No autopool for you." } }));

            void Validator(TesTask task, IEnumerable<(LogLevel logLevel, Exception exception)> logs)
            {
                var log = logs.LastOrDefault();
                Assert.IsNotNull(log);
                Assert.AreEqual(LogLevel.Warning, log.logLevel);
                Assert.IsNotNull(task.Logs?.Last().Warning);
            }
        }

        [TestMethod]
        public Task AddBatchTaskHandlesUnknownException()
        {
            var exceptionMsg = "Successful Test";
            var batchQuotaProvider = new Mock<IBatchQuotaProvider>();
<<<<<<< HEAD
            batchQuotaProvider.Setup(p => p.GetVmCoreQuotaAsync(It.IsAny<bool>(), It.IsAny<CancellationToken>())).Callback<bool, CancellationToken>((_1, _2) => throw new InvalidOperationException(exceptionMsg));
=======
            batchQuotaProvider.Setup(p => p.GetVmCoreQuotaAsync(It.IsAny<bool>(), It.IsAny<System.Threading.CancellationToken>())).Callback<bool, System.Threading.CancellationToken>((lowPriority, _1) => throw new InvalidOperationException(exceptionMsg));
>>>>>>> 3c2d8b20
            return AddBatchTaskHandlesExceptions(TesState.SYSTEMERROREnum, Arranger, Validator);

            (Action<IServiceCollection>, Action<Mock<IAzureProxy>>) Arranger(AzureProxyReturnValues _1)
                => (services => services.AddTransient(p => batchQuotaProvider.Object), default);

            void Validator(TesTask _1, IEnumerable<(LogLevel logLevel, Exception exception)> logs)
            {
                var log = logs.LastOrDefault();
                Assert.IsNotNull(log);
                var (logLevel, exception) = log;
                Assert.AreEqual(LogLevel.Error, logLevel);
                Assert.IsInstanceOfType<InvalidOperationException>(exception);
                Assert.AreEqual(exceptionMsg, exception.Message);
            }
        }

        [TestCategory("Batch Pools")]
        [TestMethod]
        public async Task BatchJobContainsExpectedBatchPoolInformation()
        {
            var tesTask = GetTesTask();
            var config = GetMockConfig(false)();
            using var serviceProvider = GetServiceProvider(
                config,
                GetMockAzureProxy(AzureProxyReturnValues.Defaults),
                GetMockQuotaProvider(AzureProxyReturnValues.Defaults),
                GetMockSkuInfoProvider(AzureProxyReturnValues.Defaults),
                GetContainerRegistryInfoProvider(AzureProxyReturnValues.Defaults),
                GetMockAllowedVms(config));
            var batchScheduler = serviceProvider.GetT();

<<<<<<< HEAD
            _ = await batchScheduler.ProcessTesTasksAsync(Enumerable.Empty<TesTask>().Append(tesTask)).FirstAsync();
=======
            await batchScheduler.ProcessTesTaskAsync(tesTask, System.Threading.CancellationToken.None);
>>>>>>> 3c2d8b20

            var createBatchPoolAsyncInvocation = serviceProvider.AzureProxy.Invocations.FirstOrDefault(i => i.Method.Name == nameof(IAzureProxy.CreateBatchPoolAsync));
            var addBatchTaskAsyncInvocation = serviceProvider.AzureProxy.Invocations.FirstOrDefault(i => i.Method.Name == nameof(IAzureProxy.AddBatchTaskAsync));

            var cloudTask = addBatchTaskAsyncInvocation?.Arguments[1] as CloudTask;
            var poolInformation = addBatchTaskAsyncInvocation?.Arguments[2] as PoolInformation;
            var pool = createBatchPoolAsyncInvocation?.Arguments[0] as Pool;

            Assert.IsNull(poolInformation.AutoPoolSpecification);
            Assert.IsNotNull(poolInformation.PoolId);
            Assert.AreEqual("TES-hostname-edicated1-gmnsliori642muklue6izysbjl4qoypj-", poolInformation.PoolId[0..^8]);
            Assert.AreEqual("VmSizeDedicated1", pool.VmSize);
            Assert.IsTrue(((BatchScheduler)batchScheduler).TryGetPool(poolInformation.PoolId, out _));
            Assert.AreEqual(1, pool.DeploymentConfiguration.VirtualMachineConfiguration.ContainerConfiguration.ContainerRegistries.Count);
        }

        [TestMethod]
        public async Task BatchJobContainsExpectedAutoPoolInformation()
        {
            (_, _, var poolInformation, _) = await ProcessTesTaskAndGetBatchJobArgumentsAsync(true);

            Assert.IsNull(poolInformation.PoolId);
            Assert.IsNotNull(poolInformation.AutoPoolSpecification);
            Assert.AreEqual("TES", poolInformation.AutoPoolSpecification.AutoPoolIdPrefix);
            Assert.AreEqual("VmSizeDedicated1", poolInformation.AutoPoolSpecification.PoolSpecification.VirtualMachineSize);
            Assert.AreEqual(1, poolInformation.AutoPoolSpecification.PoolSpecification.TargetDedicatedComputeNodes);
            Assert.AreEqual(1, poolInformation.AutoPoolSpecification.PoolSpecification.VirtualMachineConfiguration.ContainerConfiguration.ContainerRegistries.Count);
        }

        [TestCategory("TES 1.1")]
        [TestMethod]
        public async Task BatchJobContainsExpectedManualPoolInformation()
        {
            var task = GetTesTask();
            task.Resources.BackendParameters = new()
            {
                { "workflow_execution_identity", "/subscriptions/00000000-0000-0000-0000-000000000000/resourceGroups/coa/providers/Microsoft.ManagedIdentity/userAssignedIdentities/coa-test-uami" }
            };

            (_, _, var poolInformation, var pool) = await ProcessTesTaskAndGetBatchJobArgumentsAsync(task, GetMockConfig(true)(), GetMockAzureProxy(AzureProxyReturnValues.Defaults), AzureProxyReturnValues.Defaults);

            Assert.IsNotNull(poolInformation.PoolId);
            Assert.IsNull(poolInformation.AutoPoolSpecification);
            Assert.AreEqual("TES_JobId-1", poolInformation.PoolId);
            Assert.AreEqual("VmSizeDedicated1", pool.VmSize);
            Assert.AreEqual(1, pool.ScaleSettings.FixedScale.TargetDedicatedNodes);
            Assert.AreEqual(1, pool.DeploymentConfiguration.VirtualMachineConfiguration.ContainerConfiguration.ContainerRegistries.Count);
        }

        [TestMethod]
        public async Task NewTesTaskGetsScheduledSuccessfully()
        {
            var tesTask = GetTesTask();

            _ = await ProcessTesTaskAndGetBatchJobArgumentsAsync(tesTask, GetMockConfig(true)(), GetMockAzureProxy(AzureProxyReturnValues.Defaults), AzureProxyReturnValues.Defaults);

            Assert.AreEqual(TesState.INITIALIZINGEnum, tesTask.State);
        }

        [TestMethod]
        public async Task PreemptibleTesTaskGetsScheduledToLowPriorityVm()
        {
            var tesTask = GetTesTask();
            tesTask.Resources.Preemptible = true;

            (_, _, var poolInformation, _) = await ProcessTesTaskAndGetBatchJobArgumentsAsync(tesTask, GetMockConfig(true)(), GetMockAzureProxy(AzureProxyReturnValues.Defaults), AzureProxyReturnValues.Defaults);

            Assert.AreEqual("VmSizeLowPri1", poolInformation.AutoPoolSpecification.PoolSpecification.VirtualMachineSize);
            Assert.AreEqual(1, poolInformation.AutoPoolSpecification.PoolSpecification.TargetLowPriorityComputeNodes);
            Assert.AreEqual(0, poolInformation.AutoPoolSpecification.PoolSpecification.TargetDedicatedComputeNodes);
        }

        [TestMethod]
        public async Task NonPreemptibleTesTaskGetsScheduledToDedicatedVm()
        {
            var tesTask = GetTesTask();
            tesTask.Resources.Preemptible = false;

            (_, _, var poolInformation, _) = await ProcessTesTaskAndGetBatchJobArgumentsAsync(tesTask, GetMockConfig(true)(), GetMockAzureProxy(AzureProxyReturnValues.Defaults), AzureProxyReturnValues.Defaults);

            Assert.AreEqual("VmSizeDedicated1", poolInformation.AutoPoolSpecification.PoolSpecification.VirtualMachineSize);
            Assert.AreEqual(1, poolInformation.AutoPoolSpecification.PoolSpecification.TargetDedicatedComputeNodes);
            Assert.AreEqual(0, poolInformation.AutoPoolSpecification.PoolSpecification.TargetLowPriorityComputeNodes);
        }

        [TestMethod]
        public async Task PreemptibleTesTaskGetsScheduledToLowPriorityVm_PerVMFamilyEnforced()
        {
            var tesTask = GetTesTask();
            tesTask.Resources.Preemptible = true;

            (_, _, var poolInformation, _) = await ProcessTesTaskAndGetBatchJobArgumentsAsync(tesTask, GetMockConfig(true)(), GetMockAzureProxy(AzureProxyReturnValues.DefaultsPerVMFamilyEnforced), AzureProxyReturnValues.DefaultsPerVMFamilyEnforced);

            Assert.AreEqual("VmSizeLowPri1", poolInformation.AutoPoolSpecification.PoolSpecification.VirtualMachineSize);
            Assert.AreEqual(1, poolInformation.AutoPoolSpecification.PoolSpecification.TargetLowPriorityComputeNodes);
            Assert.AreEqual(0, poolInformation.AutoPoolSpecification.PoolSpecification.TargetDedicatedComputeNodes);
        }

        [TestMethod]
        public async Task NonPreemptibleTesTaskGetsScheduledToDedicatedVm_PerVMFamilyEnforced()
        {
            var tesTask = GetTesTask();
            tesTask.Resources.Preemptible = false;

            (_, _, var poolInformation, _) = await ProcessTesTaskAndGetBatchJobArgumentsAsync(tesTask, GetMockConfig(true)(), GetMockAzureProxy(AzureProxyReturnValues.DefaultsPerVMFamilyEnforced), AzureProxyReturnValues.DefaultsPerVMFamilyEnforced);

            Assert.AreEqual("VmSizeDedicated1", poolInformation.AutoPoolSpecification.PoolSpecification.VirtualMachineSize);
            Assert.AreEqual(1, poolInformation.AutoPoolSpecification.PoolSpecification.TargetDedicatedComputeNodes);
            Assert.AreEqual(0, poolInformation.AutoPoolSpecification.PoolSpecification.TargetLowPriorityComputeNodes);
        }

        [TestMethod]
        public async Task NonPreemptibleTesTaskGetsWarningAndIsScheduledToLowPriorityVmIfPriceIsDoubleIdeal()
        {
            var tesTask = GetTesTask();
            tesTask.Resources.Preemptible = false;
            tesTask.Resources.CpuCores = 2;

            var azureProxyReturnValues = AzureProxyReturnValues.DefaultsPerVMFamilyEnforced;
            azureProxyReturnValues.VmSizesAndPrices.First(vm => vm.VmSize.Equals("VmSize3", StringComparison.OrdinalIgnoreCase)).PricePerHour = 44;

            (_, _, var poolInformation, _) = await ProcessTesTaskAndGetBatchJobArgumentsAsync(tesTask, GetMockConfig(true)(), GetMockAzureProxy(azureProxyReturnValues), azureProxyReturnValues);

            Assert.IsTrue(tesTask.Logs.Any(l => "UsedLowPriorityInsteadOfDedicatedVm".Equals(l.Warning)));
            Assert.AreEqual(1, poolInformation.AutoPoolSpecification.PoolSpecification.TargetLowPriorityComputeNodes);
        }

        [TestMethod]
        public async Task TesTaskGetsScheduledToLowPriorityVmIfSettingUsePreemptibleVmsOnlyIsSet()
        {
            var tesTask = GetTesTask();
            tesTask.Resources.Preemptible = false;

            var config = GetMockConfig(true)()
                .Append(("BatchScheduling:UsePreemptibleVmsOnly", "true"));

            (_, _, var poolInformation, _) = await ProcessTesTaskAndGetBatchJobArgumentsAsync(tesTask, config, GetMockAzureProxy(AzureProxyReturnValues.Defaults), AzureProxyReturnValues.Defaults);

            Assert.AreEqual(1, poolInformation.AutoPoolSpecification.PoolSpecification.TargetLowPriorityComputeNodes);
        }

        [TestMethod]
        public async Task TesTaskGetsScheduledToAllowedVmSizeOnly()
        {
            static async Task RunTest(string allowedVmSizes, TesState expectedTaskState, string expectedSelectedVmSize = null)
            {
                var tesTask = GetTesTask();
                tesTask.Resources.Preemptible = true;

                var config = GetMockConfig(true)()
                    .Append(("AllowedVmSizes", allowedVmSizes));

                (_, _, var poolInformation, _) = await ProcessTesTaskAndGetBatchJobArgumentsAsync(tesTask, config, GetMockAzureProxy(AzureProxyReturnValues.Defaults), AzureProxyReturnValues.Defaults);
                Assert.AreEqual(expectedTaskState, tesTask.State);

                if (expectedSelectedVmSize is not null)
                {
                    Assert.AreEqual(expectedSelectedVmSize, poolInformation.AutoPoolSpecification.PoolSpecification.VirtualMachineSize);
                }
            }

            await RunTest(null, TesState.INITIALIZINGEnum, "VmSizeLowPri1");
            await RunTest(string.Empty, TesState.INITIALIZINGEnum, "VmSizeLowPri1");
            await RunTest("VmSizeLowPri1", TesState.INITIALIZINGEnum, "VmSizeLowPri1");
            await RunTest("VmSizeLowPri1,VmSizeLowPri2", TesState.INITIALIZINGEnum, "VmSizeLowPri1");
            await RunTest("VmSizeLowPri2", TesState.INITIALIZINGEnum, "VmSizeLowPri2");
            await RunTest("VmSizeLowPriNonExistent", TesState.SYSTEMERROREnum);
            await RunTest("VmSizeLowPriNonExistent,VmSizeLowPri1", TesState.INITIALIZINGEnum, "VmSizeLowPri1");
            await RunTest("VmFamily2", TesState.INITIALIZINGEnum, "VmSizeLowPri2");
        }

        [TestMethod]
        public async Task TaskStateTransitionsFromRunningState()
        {
            Assert.AreEqual(TesState.RUNNINGEnum, await GetNewTesTaskStateAsync(TesState.RUNNINGEnum, BatchJobAndTaskStates.TaskActive));
            Assert.AreEqual(TesState.RUNNINGEnum, await GetNewTesTaskStateAsync(TesState.RUNNINGEnum, BatchJobAndTaskStates.TaskPreparing));
            Assert.AreEqual(TesState.RUNNINGEnum, await GetNewTesTaskStateAsync(TesState.RUNNINGEnum, BatchJobAndTaskStates.TaskRunning));
            Assert.AreEqual(TesState.COMPLETEEnum, await GetNewTesTaskStateAsync(TesState.RUNNINGEnum, BatchJobAndTaskStates.TaskCompletedSuccessfully));
            Assert.AreEqual(TesState.EXECUTORERROREnum, await GetNewTesTaskStateAsync(TesState.RUNNINGEnum, BatchJobAndTaskStates.TaskFailed));
            Assert.AreEqual(TesState.SYSTEMERROREnum, await GetNewTesTaskStateAsync(TesState.RUNNINGEnum, BatchJobAndTaskStates.JobNotFound));
            Assert.AreEqual(TesState.SYSTEMERROREnum, await GetNewTesTaskStateAsync(TesState.RUNNINGEnum, BatchJobAndTaskStates.TaskNotFound));
            Assert.AreEqual(TesState.SYSTEMERROREnum, await GetNewTesTaskStateAsync(TesState.RUNNINGEnum, BatchJobAndTaskStates.MoreThanOneJobFound));
            Assert.AreEqual(TesState.EXECUTORERROREnum, await GetNewTesTaskStateAsync(TesState.RUNNINGEnum, BatchJobAndTaskStates.NodeDiskFull));
            Assert.AreEqual(TesState.QUEUEDEnum, await GetNewTesTaskStateAsync(TesState.RUNNINGEnum, BatchJobAndTaskStates.ActiveJobWithMissingAutoPool));
            Assert.AreEqual(TesState.QUEUEDEnum, await GetNewTesTaskStateAsync(TesState.RUNNINGEnum, BatchJobAndTaskStates.NodePreempted));
        }

        [TestMethod]
        public async Task TaskStateTransitionsFromInitializingState()
        {
            Assert.AreEqual(TesState.INITIALIZINGEnum, await GetNewTesTaskStateAsync(TesState.INITIALIZINGEnum, BatchJobAndTaskStates.TaskActive));
            Assert.AreEqual(TesState.INITIALIZINGEnum, await GetNewTesTaskStateAsync(TesState.INITIALIZINGEnum, BatchJobAndTaskStates.TaskPreparing));
            Assert.AreEqual(TesState.RUNNINGEnum, await GetNewTesTaskStateAsync(TesState.INITIALIZINGEnum, BatchJobAndTaskStates.TaskRunning));
            Assert.AreEqual(TesState.COMPLETEEnum, await GetNewTesTaskStateAsync(TesState.INITIALIZINGEnum, BatchJobAndTaskStates.TaskCompletedSuccessfully));
            Assert.AreEqual(TesState.EXECUTORERROREnum, await GetNewTesTaskStateAsync(TesState.INITIALIZINGEnum, BatchJobAndTaskStates.TaskFailed));
            Assert.AreEqual(TesState.SYSTEMERROREnum, await GetNewTesTaskStateAsync(TesState.INITIALIZINGEnum, BatchJobAndTaskStates.JobNotFound));
            Assert.AreEqual(TesState.SYSTEMERROREnum, await GetNewTesTaskStateAsync(TesState.INITIALIZINGEnum, BatchJobAndTaskStates.TaskNotFound));
            Assert.AreEqual(TesState.SYSTEMERROREnum, await GetNewTesTaskStateAsync(TesState.INITIALIZINGEnum, BatchJobAndTaskStates.MoreThanOneJobFound));
            Assert.AreEqual(TesState.EXECUTORERROREnum, await GetNewTesTaskStateAsync(TesState.INITIALIZINGEnum, BatchJobAndTaskStates.NodeDiskFull));
            Assert.AreEqual(TesState.QUEUEDEnum, await GetNewTesTaskStateAsync(TesState.INITIALIZINGEnum, BatchJobAndTaskStates.NodeAllocationFailed));
            Assert.AreEqual(TesState.EXECUTORERROREnum, await GetNewTesTaskStateAsync(TesState.INITIALIZINGEnum, BatchJobAndTaskStates.ImageDownloadFailed));
            Assert.AreEqual(TesState.QUEUEDEnum, await GetNewTesTaskStateAsync(TesState.INITIALIZINGEnum, BatchJobAndTaskStates.ActiveJobWithMissingAutoPool));
            Assert.AreEqual(TesState.QUEUEDEnum, await GetNewTesTaskStateAsync(TesState.INITIALIZINGEnum, BatchJobAndTaskStates.NodePreempted));
        }

        [TestMethod]
        public async Task TaskStateTransitionsFromQueuedState()
        {
            Assert.AreEqual(TesState.INITIALIZINGEnum, await GetNewTesTaskStateAsync(TesState.QUEUEDEnum, BatchJobAndTaskStates.TaskActive));
            Assert.AreEqual(TesState.INITIALIZINGEnum, await GetNewTesTaskStateAsync(TesState.QUEUEDEnum, BatchJobAndTaskStates.TaskPreparing));
            Assert.AreEqual(TesState.RUNNINGEnum, await GetNewTesTaskStateAsync(TesState.QUEUEDEnum, BatchJobAndTaskStates.TaskRunning));
            Assert.AreEqual(TesState.COMPLETEEnum, await GetNewTesTaskStateAsync(TesState.QUEUEDEnum, BatchJobAndTaskStates.TaskCompletedSuccessfully));
            Assert.AreEqual(TesState.EXECUTORERROREnum, await GetNewTesTaskStateAsync(TesState.QUEUEDEnum, BatchJobAndTaskStates.TaskFailed));
            Assert.AreEqual(TesState.SYSTEMERROREnum, await GetNewTesTaskStateAsync(TesState.QUEUEDEnum, BatchJobAndTaskStates.MoreThanOneJobFound));
            Assert.AreEqual(TesState.EXECUTORERROREnum, await GetNewTesTaskStateAsync(TesState.QUEUEDEnum, BatchJobAndTaskStates.NodeDiskFull));
            Assert.AreEqual(TesState.QUEUEDEnum, await GetNewTesTaskStateAsync(TesState.QUEUEDEnum, BatchJobAndTaskStates.TaskNotFound));
        }

        [TestMethod]
        public async Task TaskIsRequeuedUpToThreeTimesForTransientErrors()
        {
            var tesTask = GetTesTask();

            var azureProxyReturnValues = AzureProxyReturnValues.Defaults;

            azureProxyReturnValues.VmSizesAndPrices = new() {
                new() { VmSize = "VmSize1", LowPriority = false, VCpusAvailable = 2, MemoryInGiB = 4, ResourceDiskSizeInGiB = 20, PricePerHour = 1 },
                new() { VmSize = "VmSize2", LowPriority = false, VCpusAvailable = 2, MemoryInGiB = 4, ResourceDiskSizeInGiB = 20, PricePerHour = 2 },
                new() { VmSize = "VmSize3", LowPriority = false, VCpusAvailable = 2, MemoryInGiB = 4, ResourceDiskSizeInGiB = 20, PricePerHour = 3 },
                new() { VmSize = "VmSize4", LowPriority = false, VCpusAvailable = 2, MemoryInGiB = 4, ResourceDiskSizeInGiB = 20, PricePerHour = 4 },
                new() { VmSize = "VmSize5", LowPriority = false, VCpusAvailable = 2, MemoryInGiB = 4, ResourceDiskSizeInGiB = 20, PricePerHour = 5 }
            };

            await GetNewTesTaskStateAsync(tesTask, azureProxyReturnValues);
            Assert.AreEqual(TesState.QUEUEDEnum, await GetNewTesTaskStateAsync(tesTask, BatchJobAndTaskStates.NodeAllocationFailed));
            await GetNewTesTaskStateAsync(tesTask, azureProxyReturnValues);
            Assert.AreEqual(TesState.QUEUEDEnum, await GetNewTesTaskStateAsync(tesTask, BatchJobAndTaskStates.NodeAllocationFailed));
            await GetNewTesTaskStateAsync(tesTask, azureProxyReturnValues);
            Assert.AreEqual(TesState.QUEUEDEnum, await GetNewTesTaskStateAsync(tesTask, BatchJobAndTaskStates.NodeAllocationFailed));
            await GetNewTesTaskStateAsync(tesTask, azureProxyReturnValues);
            Assert.AreEqual(TesState.EXECUTORERROREnum, await GetNewTesTaskStateAsync(tesTask, BatchJobAndTaskStates.NodeAllocationFailed));
        }

        [TestMethod]
        public async Task TaskThatFailsWithNodeAllocationErrorIsRequeuedOnDifferentVmSize()
        {
            var tesTask = GetTesTask();

            await GetNewTesTaskStateAsync(tesTask);
            await GetNewTesTaskStateAsync(tesTask, BatchJobAndTaskStates.NodeAllocationFailed);
            var firstAttemptVmSize = tesTask.Logs[0].VirtualMachineInfo.VmSize;

            await GetNewTesTaskStateAsync(tesTask);
            await GetNewTesTaskStateAsync(tesTask, BatchJobAndTaskStates.NodeAllocationFailed);
            var secondAttemptVmSize = tesTask.Logs[1].VirtualMachineInfo.VmSize;

            Assert.AreNotEqual(firstAttemptVmSize, secondAttemptVmSize);

            // There are only two suitable VMs, and both have been excluded because of the NodeAllocationFailed error on the two earlier attempts
            _ = await GetNewTesTaskStateAsync(tesTask);

            Assert.AreEqual(TesState.SYSTEMERROREnum, tesTask.State);
            Assert.AreEqual("NoVmSizeAvailable", tesTask.FailureReason);
        }

        [TestMethod]
        public async Task TaskGetsCancelled()
        {
            var tesTask = new TesTask { Id = "test", PoolId = "pool1", State = TesState.CANCELEDEnum, IsCancelRequested = true };

            var azureProxyReturnValues = AzureProxyReturnValues.Defaults;
            azureProxyReturnValues.BatchJobAndTaskState = BatchJobAndTaskStates.TaskActive;
            Mock<IAzureProxy> azureProxy = default;
            var azureProxySetter = new Action<Mock<IAzureProxy>>(mock =>
            {
                GetMockAzureProxy(azureProxyReturnValues)(mock);
                azureProxy = mock;
            });

            _ = await ProcessTesTaskAndGetBatchJobArgumentsAsync(tesTask, GetMockConfig(false)(), azureProxySetter, azureProxyReturnValues);

            Assert.AreEqual(TesState.CANCELEDEnum, tesTask.State);
            Assert.IsFalse(tesTask.IsCancelRequested);
            azureProxy.Verify(i => i.DeleteBatchTaskAsync(tesTask.Id, It.IsAny<PoolInformation>(), It.IsAny<System.Threading.CancellationToken>()));
        }

        [TestMethod]
        public async Task SuccessfullyCompletedTaskContainsBatchNodeMetrics()
        {
            var tesTask = GetTesTask();

            var metricsFileContent = @"
                BlobXferPullStart=2020-10-08T02:30:39+00:00
                BlobXferPullEnd=2020-10-08T02:31:39+00:00
                ExecutorPullStart=2020-10-08T02:32:39+00:00
                ExecutorPullEnd=2020-10-08T02:34:39+00:00
                ExecutorImageSizeInBytes=3000000000
                DownloadStart=2020-10-08T02:35:39+00:00
                DownloadEnd=2020-10-08T02:38:39+00:00
                ExecutorStart=2020-10-08T02:39:39+00:00
                ExecutorEnd=2020-10-08T02:43:39+00:00
                UploadStart=2020-10-08T02:44:39+00:00
                UploadEnd=2020-10-08T02:49:39+00:00
                DiskSizeInKiB=8000000
                DiskUsedInKiB=1000000
                FileDownloadSizeInBytes=2000000000
                FileUploadSizeInBytes=4000000000".Replace(" ", string.Empty);

            var azureProxyReturnValues = AzureProxyReturnValues.Defaults;
            azureProxyReturnValues.BatchJobAndTaskState = BatchJobAndTaskStates.TaskCompletedSuccessfully;
            azureProxyReturnValues.DownloadedBlobContent = metricsFileContent;

            _ = await ProcessTesTaskAndGetBatchJobArgumentsAsync(tesTask, GetMockConfig(false)(), GetMockAzureProxy(azureProxyReturnValues), azureProxyReturnValues);

            Assert.AreEqual(TesState.COMPLETEEnum, tesTask.State);

            var batchNodeMetrics = tesTask.GetOrAddTesTaskLog().BatchNodeMetrics;
            Assert.IsNotNull(batchNodeMetrics);
            Assert.AreEqual(60, batchNodeMetrics.BlobXferImagePullDurationInSeconds);
            Assert.AreEqual(120, batchNodeMetrics.ExecutorImagePullDurationInSeconds);
            Assert.AreEqual(3, batchNodeMetrics.ExecutorImageSizeInGB);
            Assert.AreEqual(180, batchNodeMetrics.FileDownloadDurationInSeconds);
            Assert.AreEqual(240, batchNodeMetrics.ExecutorDurationInSeconds);
            Assert.AreEqual(300, batchNodeMetrics.FileUploadDurationInSeconds);
            Assert.AreEqual(1.024, batchNodeMetrics.DiskUsedInGB);
            Assert.AreEqual(12.5f, batchNodeMetrics.DiskUsedPercent);
            Assert.AreEqual(2, batchNodeMetrics.FileDownloadSizeInGB);
            Assert.AreEqual(4, batchNodeMetrics.FileUploadSizeInGB);

            var executorLog = tesTask.GetOrAddTesTaskLog().GetOrAddExecutorLog();
            Assert.IsNotNull(executorLog);
            Assert.AreEqual(0, executorLog.ExitCode);
            Assert.AreEqual(DateTimeOffset.Parse("2020-10-08T02:30:39+00:00"), executorLog.StartTime);
            Assert.AreEqual(DateTimeOffset.Parse("2020-10-08T02:49:39+00:00"), executorLog.EndTime);
        }

        [TestMethod]
        public async Task SuccessfullyCompletedTaskContainsCromwellResultCode()
        {
            var tesTask = GetTesTask();

            var azureProxyReturnValues = AzureProxyReturnValues.Defaults;
            azureProxyReturnValues.BatchJobAndTaskState = BatchJobAndTaskStates.TaskCompletedSuccessfully;
            azureProxyReturnValues.DownloadedBlobContent = "2";
            var azureProxy = GetMockAzureProxy(azureProxyReturnValues);

            _ = await ProcessTesTaskAndGetBatchJobArgumentsAsync(tesTask, GetMockConfig(false)(), azureProxy, azureProxyReturnValues);

            Assert.AreEqual(TesState.COMPLETEEnum, tesTask.State);
            Assert.AreEqual(2, tesTask.GetOrAddTesTaskLog().CromwellResultCode);
            Assert.AreEqual(2, tesTask.CromwellResultCode);
        }

        [TestMethod]
        public async Task TesInputFilePathMustStartWithCromwellExecutions()
        {
            var tesTask = GetTesTask();

            tesTask.Inputs.Add(new()
            {
                Path = "xyz/path"
            });

            (var failureReason, var systemLog) = await ProcessTesTaskAndGetFailureReasonAndSystemLogAsync(tesTask);

            Assert.AreEqual(TesState.SYSTEMERROREnum, tesTask.State);
            Assert.AreEqual($"InvalidInputFilePath", failureReason);
            Assert.AreEqual($"InvalidInputFilePath", systemLog[0]);
            Assert.AreEqual($"Unsupported input path 'xyz/path' for task Id {tesTask.Id}. Must start with '/'.", systemLog[1]);
        }

        [TestMethod]
        public async Task TesInputFileMustHaveEitherUrlOrContent()
        {
            var tesTask = GetTesTask();

            tesTask.Inputs.Add(new()
            {
                Url = null,
                Content = null,
                Path = "/file1.txt"
            });

            (var failureReason, var systemLog) = await ProcessTesTaskAndGetFailureReasonAndSystemLogAsync(tesTask);

            Assert.AreEqual(TesState.SYSTEMERROREnum, tesTask.State);
            Assert.AreEqual($"InvalidInputFilePath", failureReason);
            Assert.AreEqual($"InvalidInputFilePath", systemLog[0]);
            Assert.AreEqual($"One of Input Url or Content must be set", systemLog[1]);
        }

        [TestMethod]
        public async Task TesInputFileMustNotHaveBothUrlAndContent()
        {
            var tesTask = GetTesTask();

            tesTask.Inputs.Add(new()
            {
                Url = "/storageaccount1/container1/file1.txt",
                Content = "test content",
                Path = "/file1.txt"
            });

            (var failureReason, var systemLog) = await ProcessTesTaskAndGetFailureReasonAndSystemLogAsync(tesTask);

            Assert.AreEqual(TesState.SYSTEMERROREnum, tesTask.State);
            Assert.AreEqual($"InvalidInputFilePath", failureReason);
            Assert.AreEqual($"InvalidInputFilePath", systemLog[0]);
            Assert.AreEqual($"Input Url and Content cannot be both set", systemLog[1]);
        }

        [TestMethod]
        public async Task TesInputFileTypeMustNotBeDirectory()
        {
            var tesTask = GetTesTask();

            tesTask.Inputs.Add(new()
            {
                Url = "/storageaccount1/container1/directory",
                Type = TesFileType.DIRECTORYEnum,
                Path = "/directory"
            });

            (var failureReason, var systemLog) = await ProcessTesTaskAndGetFailureReasonAndSystemLogAsync(tesTask);

            Assert.AreEqual(TesState.SYSTEMERROREnum, tesTask.State);
            Assert.AreEqual($"InvalidInputFilePath", failureReason);
            Assert.AreEqual($"InvalidInputFilePath", systemLog[0]);
            Assert.AreEqual($"Directory input is not supported.", systemLog[1]);
        }

        [TestMethod]
        public async Task QueryStringsAreRemovedFromLocalFilePathsWhenCommandScriptIsProvidedAsFile()
        {
            var tesTask = GetTesTask();

            var originalCommandScript = "cat /cromwell-executions/workflowpath/inputs/host/path?param=2";

            tesTask.Inputs = new()
            {
                new() { Url = "/cromwell-executions/workflowpath/execution/script", Path = "/cromwell-executions/workflowpath/execution/script", Type = TesFileType.FILEEnum, Name = "commandScript", Description = "test.commandScript", Content = null },
                new() { Url = "http://host/path?param=1", Path = "/cromwell-executions/workflowpath/inputs/host/path?param=2", Type = TesFileType.FILEEnum, Name = "file1", Content = null }
            };

            var azureProxyReturnValues = AzureProxyReturnValues.Defaults;
            azureProxyReturnValues.DownloadedBlobContent = originalCommandScript;
            Mock<IAzureProxy> azureProxy = default;
            var azureProxySetter = new Action<Mock<IAzureProxy>>(mock =>
            {
                GetMockAzureProxy(azureProxyReturnValues)(mock);
                azureProxy = mock;
            });

            _ = await ProcessTesTaskAndGetBatchJobArgumentsAsync(tesTask, GetMockConfig(false)(), azureProxySetter, azureProxyReturnValues);

            var modifiedCommandScript = (string)azureProxy.Invocations.FirstOrDefault(i => i.Method.Name == nameof(IAzureProxy.UploadBlobAsync) && Guid.TryParseExact(Path.GetFileName(new Uri(i.Arguments[0].ToString()).AbsolutePath), "D", out _))?.Arguments[1];
            var filesToDownload = GetFilesToDownload(azureProxy);

            Assert.AreEqual(TesState.INITIALIZINGEnum, tesTask.State);
            Assert.IsFalse(filesToDownload.Any(f => f.LocalPath.Contains('?') || f.LocalPath.Contains("param=1") || f.LocalPath.Contains("param=2")), "Query string was not removed from local file path");
            Assert.AreEqual(1, filesToDownload.Count(f => f.StorageUrl.Contains("?param=1")), "Query string was removed from blob URL");
            Assert.IsFalse(modifiedCommandScript.Contains("?param=2"), "Query string was not removed from local file path in command script");
        }

        [TestMethod]
        public async Task QueryStringsAreRemovedFromLocalFilePathsWhenCommandScriptIsProvidedAsContent()
        {
            var tesTask = GetTesTask();

            var originalCommandScript = "cat /cromwell-executions/workflowpath/inputs/host/path?param=2";

            tesTask.Inputs = new()
            {
                new() { Url = null, Path = "/cromwell-executions/workflowpath/execution/script", Type = TesFileType.FILEEnum, Name = "commandScript", Description = "test.commandScript", Content = originalCommandScript },
                new() { Url = "http://host/path?param=1", Path = "/cromwell-executions/workflowpath/inputs/host/path?param=2", Type = TesFileType.FILEEnum, Name = "file1", Content = null }
            };

            Mock<IAzureProxy> azureProxy = default;
            var azureProxySetter = new Action<Mock<IAzureProxy>>(mock =>
            {
                GetMockAzureProxy(AzureProxyReturnValues.Defaults)(mock);
                azureProxy = mock;
            });

            _ = await ProcessTesTaskAndGetBatchJobArgumentsAsync(tesTask, GetMockConfig(false)(), azureProxySetter, AzureProxyReturnValues.Defaults);

            var modifiedCommandScript = (string)azureProxy.Invocations.FirstOrDefault(i => i.Method.Name == nameof(IAzureProxy.UploadBlobAsync) && Guid.TryParseExact(Path.GetFileName(new Uri(i.Arguments[0].ToString()).AbsolutePath), "D", out _))?.Arguments[1];
            var filesToDownload = GetFilesToDownload(azureProxy);

            Assert.AreEqual(TesState.INITIALIZINGEnum, tesTask.State);
            Assert.AreEqual(2, filesToDownload.Count());
            Assert.IsFalse(filesToDownload.Any(f => f.LocalPath.Contains('?') || f.LocalPath.Contains("param=1") || f.LocalPath.Contains("param=2")), "Query string was not removed from local file path");
            Assert.AreEqual(1, filesToDownload.Count(f => f.StorageUrl.Contains("?param=1")), "Query string was removed from blob URL");
            Assert.IsFalse(modifiedCommandScript.Contains("?param=2"), "Query string was not removed from local file path in command script");
        }

        [TestMethod]
        public async Task PublicHttpUrlsAreKeptIntact()
        {
            var config = GetMockConfig(true)()
                .Append(("Storage:ExternalStorageContainers", "https://externalaccount1.blob.core.windows.net/container1?sas1; https://externalaccount2.blob.core.windows.net/container2/?sas2; https://externalaccount2.blob.core.windows.net?accountsas;"));

            var tesTask = GetTesTask();

            tesTask.Inputs = new()
            {
                new() { Url = null, Path = "/cromwell-executions/workflowpath/execution/script", Type = TesFileType.FILEEnum, Name = "commandScript", Description = "test.commandScript", Content = "echo hello" },
                new() { Url = "https://storageaccount1.blob.core.windows.net/container1/blob1?sig=sassignature", Path = "/cromwell-executions/workflowpath/inputs/blob1", Type = TesFileType.FILEEnum, Name = "blob1", Content = null },
                new() { Url = "https://externalaccount1.blob.core.windows.net/container1/blob2?sig=sassignature", Path = "/cromwell-executions/workflowpath/inputs/blob2", Type = TesFileType.FILEEnum, Name = "blob2", Content = null },
                new() { Url = "https://publicaccount1.blob.core.windows.net/container1/blob3", Path = "/cromwell-executions/workflowpath/inputs/blob3", Type = TesFileType.FILEEnum, Name = "blob3", Content = null }
            };

            Mock<IAzureProxy> azureProxy = default;
            var azureProxySetter = new Action<Mock<IAzureProxy>>(mock =>
            {
                GetMockAzureProxy(AzureProxyReturnValues.Defaults)(mock);
                azureProxy = mock;
            });

            _ = await ProcessTesTaskAndGetBatchJobArgumentsAsync(tesTask, config, azureProxySetter, AzureProxyReturnValues.Defaults);

            var filesToDownload = GetFilesToDownload(azureProxy);

            Assert.AreEqual(4, filesToDownload.Count());
            Assert.IsNotNull(filesToDownload.SingleOrDefault(f => f.StorageUrl.Equals("https://storageaccount1.blob.core.windows.net/container1/blob1?sig=sassignature")));
            Assert.IsNotNull(filesToDownload.SingleOrDefault(f => f.StorageUrl.Equals("https://externalaccount1.blob.core.windows.net/container1/blob2?sig=sassignature")));
            Assert.IsNotNull(filesToDownload.SingleOrDefault(f => f.StorageUrl.Equals("https://publicaccount1.blob.core.windows.net/container1/blob3")));
        }

        [TestMethod]
        public async Task PrivatePathsAndUrlsGetSasToken()
        {
            var config = GetMockConfig(true)()
                .Append(("Storage:ExternalStorageContainers", "https://externalaccount1.blob.core.windows.net/container1?sas1; https://externalaccount2.blob.core.windows.net/container2/?sas2; https://externalaccount2.blob.core.windows.net?accountsas;"));

            var tesTask = GetTesTask();

            tesTask.Inputs = new()
            {
                // defaultstorageaccount and storageaccount1 are accessible to TES identity
                new() { Url = null, Path = "/cromwell-executions/workflowpath/execution/script", Type = TesFileType.FILEEnum, Name = "commandScript", Description = "test.commandScript", Content = "echo hello" },

                new() { Url = "/defaultstorageaccount/container1/blob1", Path = "/cromwell-executions/workflowpath/inputs/blob1", Type = TesFileType.FILEEnum, Name = "blob1", Content = null },
                new() { Url = "/storageaccount1/container1/blob2", Path = "/cromwell-executions/workflowpath/inputs/blob2", Type = TesFileType.FILEEnum, Name = "blob2", Content = null },
                new() { Url = "/externalaccount1/container1/blob3", Path = "/cromwell-executions/workflowpath/inputs/blob3", Type = TesFileType.FILEEnum, Name = "blob3", Content = null },
                new() { Url = "/externalaccount2/container2/blob4", Path = "/cromwell-executions/workflowpath/inputs/blob4", Type = TesFileType.FILEEnum, Name = "blob4", Content = null },

                new() { Url = "file:///defaultstorageaccount/container1/blob5", Path = "/cromwell-executions/workflowpath/inputs/blob5", Type = TesFileType.FILEEnum, Name = "blob5", Content = null },
                new() { Url = "file:///storageaccount1/container1/blob6", Path = "/cromwell-executions/workflowpath/inputs/blob6", Type = TesFileType.FILEEnum, Name = "blob6", Content = null },
                new() { Url = "file:///externalaccount1/container1/blob7", Path = "/cromwell-executions/workflowpath/inputs/blob7", Type = TesFileType.FILEEnum, Name = "blob7", Content = null },
                new() { Url = "file:///externalaccount2/container2/blob8", Path = "/cromwell-executions/workflowpath/inputs/blob8", Type = TesFileType.FILEEnum, Name = "blob8", Content = null },

                new() { Url = "https://defaultstorageaccount.blob.core.windows.net/container1/blob9", Path = "/cromwell-executions/workflowpath/inputs/blob9", Type = TesFileType.FILEEnum, Name = "blob9", Content = null },
                new() { Url = "https://storageaccount1.blob.core.windows.net/container1/blob10", Path = "/cromwell-executions/workflowpath/inputs/blob10", Type = TesFileType.FILEEnum, Name = "blob10", Content = null },
                new() { Url = "https://externalaccount1.blob.core.windows.net/container1/blob11", Path = "/cromwell-executions/workflowpath/inputs/blob11", Type = TesFileType.FILEEnum, Name = "blob11", Content = null },
                new() { Url = "https://externalaccount2.blob.core.windows.net/container2/blob12", Path = "/cromwell-executions/workflowpath/inputs/blob12", Type = TesFileType.FILEEnum, Name = "blob12", Content = null },

                // ExternalStorageContainers entry exists for externalaccount2/container2 and for externalaccount2 (account level SAS), so this uses account SAS:
                new() { Url = "https://externalaccount2.blob.core.windows.net/container3/blob13", Path = "/cromwell-executions/workflowpath/inputs/blob12", Type = TesFileType.FILEEnum, Name = "blob12", Content = null },

                // ExternalStorageContainers entry exists for externalaccount1/container1, but not for externalaccount1/publiccontainer, so this is treated as public URL:
                new() { Url = "https://externalaccount1.blob.core.windows.net/publiccontainer/blob14", Path = "/cromwell-executions/workflowpath/inputs/blob14", Type = TesFileType.FILEEnum, Name = "blob14", Content = null }
            };

            Mock<IAzureProxy> azureProxy = default;
            var azureProxySetter = new Action<Mock<IAzureProxy>>(mock =>
            {
                GetMockAzureProxy(AzureProxyReturnValues.Defaults)(mock);
                azureProxy = mock;
            });

            _ = await ProcessTesTaskAndGetBatchJobArgumentsAsync(tesTask, config, azureProxySetter, AzureProxyReturnValues.Defaults);

            var filesToDownload = GetFilesToDownload(azureProxy);

            Assert.AreEqual(15, filesToDownload.Count());

            Assert.IsNotNull(filesToDownload.SingleOrDefault(f => f.StorageUrl.StartsWith("https://defaultstorageaccount.blob.core.windows.net/container1/blob1?sv=")));
            Assert.IsNotNull(filesToDownload.SingleOrDefault(f => f.StorageUrl.StartsWith("https://storageaccount1.blob.core.windows.net/container1/blob2?sv=")));
            Assert.IsNotNull(filesToDownload.SingleOrDefault(f => f.StorageUrl.Equals("https://externalaccount1.blob.core.windows.net/container1/blob3?sas1")));
            Assert.IsNotNull(filesToDownload.SingleOrDefault(f => f.StorageUrl.Equals("https://externalaccount2.blob.core.windows.net/container2/blob4?sas2")));

            Assert.IsNotNull(filesToDownload.SingleOrDefault(f => f.StorageUrl.StartsWith("https://defaultstorageaccount.blob.core.windows.net/container1/blob5?sv=")));
            Assert.IsNotNull(filesToDownload.SingleOrDefault(f => f.StorageUrl.StartsWith("https://storageaccount1.blob.core.windows.net/container1/blob6?sv=")));
            Assert.IsNotNull(filesToDownload.SingleOrDefault(f => f.StorageUrl.Equals("https://externalaccount1.blob.core.windows.net/container1/blob7?sas1")));
            Assert.IsNotNull(filesToDownload.SingleOrDefault(f => f.StorageUrl.Equals("https://externalaccount2.blob.core.windows.net/container2/blob8?sas2")));

            Assert.IsNotNull(filesToDownload.SingleOrDefault(f => f.StorageUrl.StartsWith("https://defaultstorageaccount.blob.core.windows.net/container1/blob9?sv=")));
            Assert.IsNotNull(filesToDownload.SingleOrDefault(f => f.StorageUrl.StartsWith("https://storageaccount1.blob.core.windows.net/container1/blob10?sv=")));
            Assert.IsNotNull(filesToDownload.SingleOrDefault(f => f.StorageUrl.Equals("https://externalaccount1.blob.core.windows.net/container1/blob11?sas1")));
            Assert.IsNotNull(filesToDownload.SingleOrDefault(f => f.StorageUrl.Equals("https://externalaccount2.blob.core.windows.net/container2/blob12?sas2")));

            Assert.IsNotNull(filesToDownload.SingleOrDefault(f => f.StorageUrl.Equals("https://externalaccount2.blob.core.windows.net/container3/blob13?accountsas")));

            Assert.IsNotNull(filesToDownload.SingleOrDefault(f => f.StorageUrl.Equals("https://externalaccount1.blob.core.windows.net/publiccontainer/blob14")));
        }

        [TestMethod]
        public async Task PrivateImagesArePulledUsingPoolConfiguration()
        {
            var tesTask = GetTesTask();

            Mock<IAzureProxy> azureProxy = default;
            var azureProxySetter = new Action<Mock<IAzureProxy>>(mock =>
            {
                GetMockAzureProxy(AzureProxyReturnValues.Defaults)(mock);
                azureProxy = mock;
            });
            (_, var cloudTask, var poolInformation, _) = await ProcessTesTaskAndGetBatchJobArgumentsAsync(tesTask, GetMockConfig(true)(), azureProxySetter, AzureProxyReturnValues.Defaults);
            var batchScript = (string)azureProxy.Invocations.FirstOrDefault(i => i.Method.Name == nameof(IAzureProxy.UploadBlobAsync) && i.Arguments[0].ToString().Contains("/batch_script"))?.Arguments[1];

            Assert.IsNotNull(poolInformation.AutoPoolSpecification.PoolSpecification.VirtualMachineConfiguration.ContainerConfiguration);
            Assert.AreEqual("registryServer1.io", poolInformation.AutoPoolSpecification.PoolSpecification.VirtualMachineConfiguration.ContainerConfiguration.ContainerRegistries.FirstOrDefault()?.RegistryServer);
            Assert.AreEqual(2, Regex.Matches(batchScript, tesTask.Executors.First().Image, RegexOptions.IgnoreCase).Count);
            Assert.IsFalse(batchScript.Contains($"docker pull --quiet {tesTask.Executors.First().Image}"));
        }

        [TestMethod]
        public async Task PublicImagesArePulledInTaskCommand()
        {
            var tesTask = GetTesTask();
            tesTask.Executors.First().Image = "ubuntu";

            Mock<IAzureProxy> azureProxy = default;
            var azureProxySetter = new Action<Mock<IAzureProxy>>(mock =>
            {
                GetMockAzureProxy(AzureProxyReturnValues.Defaults)(mock);
                azureProxy = mock;
            });
            (_, var cloudTask, var poolInformation, _) = await ProcessTesTaskAndGetBatchJobArgumentsAsync(tesTask, GetMockConfig(true)(), azureProxySetter, AzureProxyReturnValues.Defaults);
            var batchScript = (string)azureProxy.Invocations.FirstOrDefault(i => i.Method.Name == nameof(IAzureProxy.UploadBlobAsync) && i.Arguments[0].ToString().Contains("/batch_script"))?.Arguments[1];

            Assert.IsNull(poolInformation.AutoPoolSpecification.PoolSpecification.VirtualMachineConfiguration.ContainerConfiguration);
            Assert.AreEqual(3, Regex.Matches(batchScript, tesTask.Executors.First().Image, RegexOptions.IgnoreCase).Count);
            Assert.IsTrue(batchScript.Contains("docker pull --quiet ubuntu"));
        }

        [TestMethod]
        public async Task PrivateContainersRunInsideDockerInDockerContainer()
        {
            var tesTask = GetTesTask();

            (_, var cloudTask, _, _) = await ProcessTesTaskAndGetBatchJobArgumentsAsync(tesTask, GetMockConfig(false)(), GetMockAzureProxy(AzureProxyReturnValues.Defaults), AzureProxyReturnValues.Defaults);

            Assert.IsNotNull(cloudTask.ContainerSettings);
            Assert.AreEqual("docker", cloudTask.ContainerSettings.ImageName);
        }

        [TestMethod]
        public async Task PublicContainersRunInsideRegularTaskCommand()
        {
            var tesTask = GetTesTask();
            tesTask.Executors.First().Image = "ubuntu";

            (_, var cloudTask, _, _) = await ProcessTesTaskAndGetBatchJobArgumentsAsync(tesTask, GetMockConfig(false)(), GetMockAzureProxy(AzureProxyReturnValues.Defaults), AzureProxyReturnValues.Defaults);

            Assert.IsNull(cloudTask.ContainerSettings);
        }

        [TestMethod]
        public async Task LocalFilesInCromwellTmpDirectoryAreDiscoveredAndUploaded()
        {
            var tesTask = GetTesTask();

            tesTask.Inputs = new()
            {
                new() { Url = null, Path = "/cromwell-executions/workflowpath/execution/script", Type = TesFileType.FILEEnum, Name = "commandScript", Description = "test.commandScript", Content = "echo hello" },
                new() { Url = "file:///cromwell-tmp/tmp12345/blob1", Path = "/cromwell-executions/workflowpath/inputs/blob1", Type = TesFileType.FILEEnum, Name = "blob1", Content = null },
            };

            var azureProxyReturnValues = AzureProxyReturnValues.Defaults;
            azureProxyReturnValues.LocalFileExists = true;

            Mock<IAzureProxy> azureProxy = default;
            var azureProxySetter = new Action<Mock<IAzureProxy>>(mock =>
            {
                GetMockAzureProxy(azureProxyReturnValues)(mock);
                azureProxy = mock;
            });
            _ = await ProcessTesTaskAndGetBatchJobArgumentsAsync(tesTask, GetMockConfig(false)(), azureProxySetter, azureProxyReturnValues);

            var filesToDownload = GetFilesToDownload(azureProxy);

            Assert.AreEqual(2, filesToDownload.Count());
            var inputFileUrl = filesToDownload.SingleOrDefault(f => f.StorageUrl.StartsWith("https://defaultstorageaccount.blob.core.windows.net/tes-internal/") && f.StorageUrl.Contains("?sv=") && f.LocalPath.Equals("%AZ_BATCH_TASK_WORKING_DIR%/wd/cromwell-executions/workflowpath/inputs/blob1"))?.StorageUrl;
            Assert.IsNotNull(inputFileUrl);
            azureProxy.Verify(i => i.LocalFileExists("/cromwell-tmp/tmp12345/blob1"));
            azureProxy.Verify(i => i.UploadBlobFromFileAsync(It.Is<Uri>(uri => uri.AbsoluteUri.StartsWith($"{new Uri(inputFileUrl).GetLeftPart(UriPartial.Path)}?sv=")), "/cromwell-tmp/tmp12345/blob1", It.IsAny<System.Threading.CancellationToken>()));
        }

        [TestMethod]
        public async Task PoolIsCreatedInSubnetWhenBatchNodesSubnetIdIsSet()
        {
            var config = GetMockConfig(true)()
                .Append(("BatchNodes:SubnetId", "subnet1"));

            var tesTask = GetTesTask();
            var azureProxy = GetMockAzureProxy(AzureProxyReturnValues.Defaults);

            (_, _, var poolInformation, _) = await ProcessTesTaskAndGetBatchJobArgumentsAsync(tesTask, config, azureProxy, AzureProxyReturnValues.Defaults);

            var poolNetworkConfiguration = poolInformation.AutoPoolSpecification.PoolSpecification.NetworkConfiguration;

            Assert.AreEqual(Microsoft.Azure.Batch.Common.IPAddressProvisioningType.BatchManaged, poolNetworkConfiguration?.PublicIPAddressConfiguration?.Provision);
            Assert.AreEqual("subnet1", poolNetworkConfiguration?.SubnetId);
        }

        [TestMethod]
        public async Task PoolIsCreatedWithoutPublicIpWhenSubnetAndDisableBatchNodesPublicIpAddressAreSet()
        {
            var config = GetMockConfig(true)()
                .Append(("BatchNodes:SubnetId", "subnet1"))
                .Append(("BatchNodes:DisablePublicIpAddress", "true"));

            var tesTask = GetTesTask();
            var azureProxy = GetMockAzureProxy(AzureProxyReturnValues.Defaults);

            (_, _, var poolInformation, _) = await ProcessTesTaskAndGetBatchJobArgumentsAsync(tesTask, config, azureProxy, AzureProxyReturnValues.Defaults);

            var poolNetworkConfiguration = poolInformation.AutoPoolSpecification.PoolSpecification.NetworkConfiguration;

            Assert.AreEqual(Microsoft.Azure.Batch.Common.IPAddressProvisioningType.NoPublicIPAddresses, poolNetworkConfiguration?.PublicIPAddressConfiguration?.Provision);
            Assert.AreEqual("subnet1", poolNetworkConfiguration?.SubnetId);
        }

        private static async Task<(string FailureReason, string[] SystemLog)> ProcessTesTaskAndGetFailureReasonAndSystemLogAsync(TesTask tesTask, AzureBatchJobAndTaskState? azureBatchJobAndTaskState = null)
        {
            var azureProxyReturnValues = AzureProxyReturnValues.Defaults;
            azureProxyReturnValues.BatchJobAndTaskState = azureBatchJobAndTaskState ?? azureProxyReturnValues.BatchJobAndTaskState;

            _ = await ProcessTesTaskAndGetBatchJobArgumentsAsync(tesTask, GetMockConfig(true)(), GetMockAzureProxy(azureProxyReturnValues), azureProxyReturnValues);

            return (tesTask.Logs?.LastOrDefault()?.FailureReason, tesTask.Logs?.LastOrDefault()?.SystemLogs?.ToArray());
        }

        private static Task<(string JobId, CloudTask CloudTask, PoolInformation PoolInformation, Pool batchModelsPool)> ProcessTesTaskAndGetBatchJobArgumentsAsync(bool autopool)
            => ProcessTesTaskAndGetBatchJobArgumentsAsync(GetTesTask(), GetMockConfig(autopool)(), GetMockAzureProxy(AzureProxyReturnValues.Defaults), AzureProxyReturnValues.Defaults);

        private static async Task<(string JobId, CloudTask CloudTask, PoolInformation PoolInformation, Pool batchModelsPool)> ProcessTesTaskAndGetBatchJobArgumentsAsync(TesTask tesTask, IEnumerable<(string Key, string Value)> configuration, Action<Mock<IAzureProxy>> azureProxy, AzureProxyReturnValues azureProxyReturnValues, Action<IServiceCollection> additionalActions = default)
        {
            using var serviceProvider = GetServiceProvider(
                configuration,
                azureProxy,
                GetMockQuotaProvider(azureProxyReturnValues),
                GetMockSkuInfoProvider(azureProxyReturnValues),
                GetContainerRegistryInfoProvider(azureProxyReturnValues),
                GetMockAllowedVms(configuration),
                additionalActions: additionalActions);
            var batchScheduler = serviceProvider.GetT();

<<<<<<< HEAD
            _ = await batchScheduler.ProcessTesTasksAsync(Enumerable.Empty<TesTask>().Append(tesTask)).FirstAsync();
=======
            await batchScheduler.ProcessTesTaskAsync(tesTask, System.Threading.CancellationToken.None);
>>>>>>> 3c2d8b20

            var createBatchPoolAsyncInvocation = serviceProvider.AzureProxy.Invocations.FirstOrDefault(i => i.Method.Name == nameof(IAzureProxy.CreateBatchPoolAsync));
            var createAutoPoolBatchJobAsyncInvocation = serviceProvider.AzureProxy.Invocations.FirstOrDefault(i => i.Method.Name == nameof(IAzureProxy.CreateAutoPoolModeBatchJobAsync));
            var addBatchTaskAsyncInvocation = serviceProvider.AzureProxy.Invocations.FirstOrDefault(i => i.Method.Name == nameof(IAzureProxy.AddBatchTaskAsync));

            var jobId = (addBatchTaskAsyncInvocation?.Arguments[0] ?? createAutoPoolBatchJobAsyncInvocation?.Arguments[0]) as string;
            var cloudTask = (addBatchTaskAsyncInvocation?.Arguments[1] ?? createAutoPoolBatchJobAsyncInvocation?.Arguments[1]) as CloudTask;
            var poolInformation = (addBatchTaskAsyncInvocation?.Arguments[2] ?? createAutoPoolBatchJobAsyncInvocation?.Arguments[2]) as PoolInformation;
            var batchPoolsModel = createBatchPoolAsyncInvocation?.Arguments[0] as Pool;

            return (jobId, cloudTask, poolInformation, batchPoolsModel);
        }

        private static Action<Mock<IAllowedVmSizesService>> GetMockAllowedVms(IEnumerable<(string Key, string Value)> configuration)
            => new(proxy =>
            {
                var allowedVmsConfig = configuration.FirstOrDefault(x => x.Key == "AllowedVmSizes").Value;
                var allowedVms = new List<string>();
                if (!string.IsNullOrWhiteSpace(allowedVmsConfig))
                {
                    allowedVms = allowedVmsConfig.Split(",").ToList();
                }
                proxy.Setup(p => p.GetAllowedVmSizes(It.IsAny<System.Threading.CancellationToken>()))
                    .ReturnsAsync(allowedVms);
            });


        private static Action<Mock<IBatchSkuInformationProvider>> GetMockSkuInfoProvider(AzureProxyReturnValues azureProxyReturnValues)
            => new(proxy =>
<<<<<<< HEAD
                proxy.Setup(p => p.GetVmSizesAndPricesAsync(It.IsAny<string>(), It.IsAny<CancellationToken>()))
=======
                proxy.Setup(p => p.GetVmSizesAndPricesAsync(It.IsAny<string>(), It.IsAny<System.Threading.CancellationToken>()))
>>>>>>> 3c2d8b20
                    .ReturnsAsync(azureProxyReturnValues.VmSizesAndPrices));

        private static Action<Mock<IBatchQuotaProvider>> GetMockQuotaProvider(AzureProxyReturnValues azureProxyReturnValues)
            => new(quotaProvider =>
            {
                var batchQuotas = azureProxyReturnValues.BatchQuotas;
                var vmFamilyQuota = batchQuotas.DedicatedCoreQuotaPerVMFamily?.FirstOrDefault(v => string.Equals(v.Name, "VmFamily1", StringComparison.InvariantCultureIgnoreCase))?.CoreQuota ?? 0;

                quotaProvider.Setup(p =>
<<<<<<< HEAD
                        p.GetQuotaForRequirementAsync(It.IsAny<string>(), It.Is<bool>(p => p == false), It.IsAny<int?>(), It.IsAny<CancellationToken>()))
=======
                        p.GetQuotaForRequirementAsync(It.IsAny<string>(), It.Is<bool>(p => p == false), It.IsAny<int?>(), It.IsAny<System.Threading.CancellationToken>()))
>>>>>>> 3c2d8b20
                    .ReturnsAsync(() => new BatchVmFamilyQuotas(batchQuotas.DedicatedCoreQuota,
                        vmFamilyQuota,
                        batchQuotas.PoolQuota,
                        batchQuotas.ActiveJobAndJobScheduleQuota,
                        batchQuotas.DedicatedCoreQuotaPerVMFamilyEnforced, "VmSize1"));
                quotaProvider.Setup(p =>
<<<<<<< HEAD
                        p.GetQuotaForRequirementAsync(It.IsAny<string>(), It.Is<bool>(p => p == true), It.IsAny<int?>(), It.IsAny<CancellationToken>()))
=======
                        p.GetQuotaForRequirementAsync(It.IsAny<string>(), It.Is<bool>(p => p == true), It.IsAny<int?>(), It.IsAny<System.Threading.CancellationToken>()))
>>>>>>> 3c2d8b20
                    .ReturnsAsync(() => new BatchVmFamilyQuotas(batchQuotas.LowPriorityCoreQuota,
                        vmFamilyQuota,
                        batchQuotas.PoolQuota,
                        batchQuotas.ActiveJobAndJobScheduleQuota,
                        batchQuotas.DedicatedCoreQuotaPerVMFamilyEnforced, "VmSize1"));

                quotaProvider.Setup(p =>
<<<<<<< HEAD
                        p.GetVmCoreQuotaAsync(It.Is<bool>(l => l == true), It.IsAny<CancellationToken>()))
=======
                        p.GetVmCoreQuotaAsync(It.Is<bool>(l => l == true), It.IsAny<System.Threading.CancellationToken>()))
>>>>>>> 3c2d8b20
                    .ReturnsAsync(new BatchVmCoreQuota(batchQuotas.LowPriorityCoreQuota,
                        true,
                        batchQuotas.DedicatedCoreQuotaPerVMFamilyEnforced,
                        batchQuotas.DedicatedCoreQuotaPerVMFamily?.Select(v => new BatchVmCoresPerFamily(v.Name, v.CoreQuota)).ToList(),
                        new(batchQuotas.ActiveJobAndJobScheduleQuota, batchQuotas.PoolQuota, batchQuotas.DedicatedCoreQuota, batchQuotas.LowPriorityCoreQuota)));
                quotaProvider.Setup(p =>
<<<<<<< HEAD
                        p.GetVmCoreQuotaAsync(It.Is<bool>(l => l == false), It.IsAny<CancellationToken>()))
=======
                        p.GetVmCoreQuotaAsync(It.Is<bool>(l => l == false), It.IsAny<System.Threading.CancellationToken>()))
>>>>>>> 3c2d8b20
                    .ReturnsAsync(new BatchVmCoreQuota(batchQuotas.DedicatedCoreQuota,
                        false,
                        batchQuotas.DedicatedCoreQuotaPerVMFamilyEnforced,
                        batchQuotas.DedicatedCoreQuotaPerVMFamily?.Select(v => new BatchVmCoresPerFamily(v.Name, v.CoreQuota)).ToList(),
                        new(batchQuotas.ActiveJobAndJobScheduleQuota, batchQuotas.PoolQuota, batchQuotas.DedicatedCoreQuota, batchQuotas.LowPriorityCoreQuota)));
            });

        private static TestServices.TestServiceProvider<IBatchScheduler> GetServiceProvider(IEnumerable<(string Key, string Value)> configuration, Action<Mock<IAzureProxy>> azureProxy, Action<Mock<IBatchQuotaProvider>> quotaProvider, Action<Mock<IBatchSkuInformationProvider>> skuInfoProvider, Action<Mock<ContainerRegistryProvider>> containerRegistryProviderSetup, Action<Mock<IAllowedVmSizesService>> allowedVmSizesServiceSetup, Action<IServiceCollection> additionalActions = default)
            => new(wrapAzureProxy: true, configuration: configuration, azureProxy: azureProxy, batchQuotaProvider: quotaProvider, batchSkuInformationProvider: skuInfoProvider, accountResourceInformation: GetNewBatchResourceInfo(), containerRegistryProviderSetup: containerRegistryProviderSetup, allowedVmSizesServiceSetup: allowedVmSizesServiceSetup, additionalActions: additionalActions);

        private static async Task<TesState> GetNewTesTaskStateAsync(TesTask tesTask, AzureProxyReturnValues azureProxyReturnValues)
        {
            _ = await ProcessTesTaskAndGetBatchJobArgumentsAsync(tesTask, GetMockConfig(true)(), GetMockAzureProxy(azureProxyReturnValues), azureProxyReturnValues);

            return tesTask.State;
        }

        private static Task<TesState> GetNewTesTaskStateAsync(TesState currentTesTaskState, AzureBatchJobAndTaskState azureBatchJobAndTaskState)
            => GetNewTesTaskStateAsync(new TesTask { Id = "test", State = currentTesTaskState }, azureBatchJobAndTaskState);

        private static Task<TesState> GetNewTesTaskStateAsync(TesTask tesTask, AzureBatchJobAndTaskState? azureBatchJobAndTaskState = null)
        {
            var azureProxyReturnValues = AzureProxyReturnValues.Defaults;
            azureProxyReturnValues.BatchJobAndTaskState = azureBatchJobAndTaskState ?? azureProxyReturnValues.BatchJobAndTaskState;

            return GetNewTesTaskStateAsync(tesTask, azureProxyReturnValues);
        }

        private static Task<TesState> GetNewTesTaskStateAsync(TesResources resources, AzureProxyReturnValues proxyReturnValues)
        {
            var tesTask = GetTesTask();
            tesTask.Resources = resources;

            return GetNewTesTaskStateAsync(tesTask, proxyReturnValues);
        }

        private static TesTask GetTesTask()
            => JsonConvert.DeserializeObject<TesTask>(File.ReadAllText("testask1.json"));

        private readonly Mock<ContainerRegistryProvider> containerRegistryProvider = new();

        private static Action<Mock<ContainerRegistryProvider>> GetContainerRegistryInfoProvider(
            AzureProxyReturnValues azureProxyReturnValues)
            => containerRegistryProvider =>
            {
<<<<<<< HEAD
                containerRegistryProvider.Setup(p => p.GetContainerRegistryInfoAsync("registryServer1.io/imageName1:tag1", It.IsAny<CancellationToken>()))
=======
                containerRegistryProvider.Setup(p => p.GetContainerRegistryInfoAsync("registryServer1.io/imageName1:tag1", It.IsAny<System.Threading.CancellationToken>()))
>>>>>>> 3c2d8b20
                    .Returns(Task.FromResult(azureProxyReturnValues.ContainerRegistryInfo));
            };

        private static Action<Mock<IAzureProxy>> GetMockAzureProxy(AzureProxyReturnValues azureProxyReturnValues)
            => azureProxy =>
            {
                azureProxy.Setup(a => a.GetActivePoolsAsync(It.IsAny<string>()))
                    .Returns(AsyncEnumerable.Empty<CloudPool>());

<<<<<<< HEAD
                azureProxy.Setup(a => a.GetNextBatchJobIdAsync(It.IsAny<string>(), It.IsAny<CancellationToken>()))
                    .Returns(Task.FromResult(azureProxyReturnValues.NextBatchJobId));

                azureProxy.Setup(a => a.GetBatchJobAndTaskState(It.IsAny<TesTask>(), It.IsAny<bool>(), It.IsAny<BatchAccountState>()))
                    .Returns(azureProxyReturnValues.BatchJobAndTaskState);

                azureProxy.Setup(a => a.GetStorageAccountInfoAsync("defaultstorageaccount", It.IsAny<CancellationToken>()))
                    .Returns(Task.FromResult(azureProxyReturnValues.StorageAccountInfos["defaultstorageaccount"]));

                azureProxy.Setup(a => a.GetStorageAccountInfoAsync("storageaccount1", It.IsAny<CancellationToken>()))
                    .Returns(Task.FromResult(azureProxyReturnValues.StorageAccountInfos["storageaccount1"]));

                azureProxy.Setup(a => a.GetStorageAccountKeyAsync(It.IsAny<StorageAccountInfo>(), It.IsAny<CancellationToken>()))
=======
                azureProxy.Setup(a => a.GetNextBatchJobIdAsync(It.IsAny<string>(), It.IsAny<System.Threading.CancellationToken>()))
                    .Returns(Task.FromResult(azureProxyReturnValues.NextBatchJobId));

                azureProxy.Setup(a => a.GetBatchJobAndTaskStateAsync(It.IsAny<TesTask>(), It.IsAny<bool>(), It.IsAny<System.Threading.CancellationToken>()))
                    .Returns(Task.FromResult(azureProxyReturnValues.BatchJobAndTaskState));

                azureProxy.Setup(a => a.GetStorageAccountInfoAsync("defaultstorageaccount", It.IsAny<System.Threading.CancellationToken>()))
                    .Returns(Task.FromResult(azureProxyReturnValues.StorageAccountInfos["defaultstorageaccount"]));

                azureProxy.Setup(a => a.GetStorageAccountInfoAsync("storageaccount1", It.IsAny<System.Threading.CancellationToken>()))
                    .Returns(Task.FromResult(azureProxyReturnValues.StorageAccountInfos["storageaccount1"]));

                azureProxy.Setup(a => a.GetStorageAccountKeyAsync(It.IsAny<StorageAccountInfo>(), It.IsAny<System.Threading.CancellationToken>()))
>>>>>>> 3c2d8b20
                    .Returns(Task.FromResult(azureProxyReturnValues.StorageAccountKey));

                azureProxy.Setup(a => a.GetBatchActiveNodeCountByVmSize())
                    .Returns(azureProxyReturnValues.ActiveNodeCountByVmSize);

                azureProxy.Setup(a => a.GetBatchActiveJobCount())
                    .Returns(azureProxyReturnValues.ActiveJobCount);

                azureProxy.Setup(a => a.GetBatchActivePoolCount())
                    .Returns(azureProxyReturnValues.ActivePoolCount);

<<<<<<< HEAD
                azureProxy.Setup(a => a.GetBatchPoolAsync(It.IsAny<string>(), It.IsAny<CancellationToken>(), It.IsAny<DetailLevel>()))
                    .Returns((string id, CancellationToken _1, DetailLevel _2) => Task.FromResult(azureProxyReturnValues.GetBatchPoolImpl(id)));
=======
                azureProxy.Setup(a => a.GetBatchPoolAsync(It.IsAny<string>(), It.IsAny<System.Threading.CancellationToken>(), It.IsAny<DetailLevel>()))
                    .Returns((string id, System.Threading.CancellationToken cancellationToken, DetailLevel detailLevel) => Task.FromResult(azureProxyReturnValues.GetBatchPoolImpl(id)));
>>>>>>> 3c2d8b20

                azureProxy.Setup(a => a.DownloadBlobAsync(It.IsAny<Uri>(), It.IsAny<System.Threading.CancellationToken>()))
                    .Returns(Task.FromResult(azureProxyReturnValues.DownloadedBlobContent));

                azureProxy.Setup(a => a.LocalFileExists(It.IsAny<string>()))
                    .Returns(azureProxyReturnValues.LocalFileExists);

<<<<<<< HEAD
                azureProxy.Setup(a => a.CreateBatchPoolAsync(It.IsAny<Pool>(), It.IsAny<bool>(), It.IsAny<CancellationToken>()))
                    .Returns((Pool p, bool _1, CancellationToken _2) => Task.FromResult(azureProxyReturnValues.CreateBatchPoolImpl(p)));
=======
                azureProxy.Setup(a => a.CreateBatchPoolAsync(It.IsAny<Pool>(), It.IsAny<bool>(), It.IsAny<System.Threading.CancellationToken>()))
                    .Returns((Pool p, bool _1, System.Threading.CancellationToken _2) => Task.FromResult(azureProxyReturnValues.CreateBatchPoolImpl(p)));
>>>>>>> 3c2d8b20

                azureProxy.Setup(a => a.DeleteBatchPoolIfExistsAsync(It.IsAny<string>(), It.IsAny<System.Threading.CancellationToken>()))
                    .Callback<string, System.Threading.CancellationToken>((poolId, cancellationToken) => azureProxyReturnValues.AzureProxyDeleteBatchPoolIfExistsImpl(poolId, cancellationToken))
                    .Returns(Task.CompletedTask);

<<<<<<< HEAD
                azureProxy.Setup(a => a.GetFullAllocationStateAsync(It.IsAny<string>(), It.IsAny<CancellationToken>()))
                    .Returns(() => Task.FromResult(azureProxyReturnValues.AzureProxyGetFullAllocationState?.Invoke() ?? new(null, null, null, null, null, null) { AllocationState = null }));
=======
                azureProxy.Setup(a => a.GetFullAllocationStateAsync(It.IsAny<string>(), It.IsAny<System.Threading.CancellationToken>()))
                    .Returns(Task.FromResult(azureProxyReturnValues.AzureProxyGetFullAllocationState?.Invoke() ?? (null, null, null, null, null, null)));
>>>>>>> 3c2d8b20

                azureProxy.Setup(a => a.ListComputeNodesAsync(It.IsAny<string>(), It.IsAny<DetailLevel>()))
                    .Returns(new Func<string, DetailLevel, IAsyncEnumerable<ComputeNode>>((string poolId, DetailLevel _1)
                        => AsyncEnumerable.Empty<ComputeNode>()
                            .Append(BatchPoolTests.GenerateNode(poolId, "ComputeNodeDedicated1", true, true))));

                azureProxy.Setup(a => a.DeleteBatchPoolAsync(It.IsAny<string>(), It.IsAny<System.Threading.CancellationToken>()))
                    .Callback<string, System.Threading.CancellationToken>((poolId, cancellationToken) => azureProxyReturnValues.AzureProxyDeleteBatchPoolImpl(poolId, cancellationToken))
                    .Returns(Task.CompletedTask);

                azureProxy.Setup(a => a.ListTasksAsync(It.IsAny<string>(), It.IsAny<DetailLevel>()))
                    .Returns(azureProxyReturnValues.AzureProxyListTasks);
            };

        private static Func<IEnumerable<(string Key, string Value)>> GetMockConfig(bool autopool)
            => new(() =>
            {
                var config = Enumerable.Empty<(string Key, string Value)>()
                .Append(("Storage:DefaultAccountName", "defaultstorageaccount"))
                .Append(("BatchScheduling:Prefix", "hostname"));
                if (autopool)
                {
                    config = config.Append(("BatchScheduling:UseLegacyAutopools", "true"));
                }

                return config;
            });

        private static IEnumerable<FileToDownload> GetFilesToDownload(Mock<IAzureProxy> azureProxy)
        {
            var downloadFilesScriptContent = (string)azureProxy.Invocations.FirstOrDefault(i => i.Method.Name == nameof(IAzureProxy.UploadBlobAsync) && i.Arguments[0].ToString().Contains("/download_files_script"))?.Arguments[1];

            if (string.IsNullOrEmpty(downloadFilesScriptContent))
            {
                return new List<FileToDownload>();
            }

            var fileInputs = JsonConvert.DeserializeObject<Tes.Runner.Models.NodeTask>(downloadFilesScriptContent)?.Inputs ?? Enumerable.Empty<Tes.Runner.Models.FileInput>().ToList();

            return fileInputs
                .Select(f => new FileToDownload { LocalPath = f.FullFileName, StorageUrl = f.SourceUrl });
        }

        private static TestServices.TestServiceProvider<IBatchScheduler> GetServiceProvider(AzureProxyReturnValues azureProxyReturn = default)
        {
            azureProxyReturn ??= AzureProxyReturnValues.Defaults;
            var config = GetMockConfig(false)();
            return new(
                wrapAzureProxy: true,
                accountResourceInformation: new("defaultbatchaccount", "defaultresourcegroup", "defaultsubscription", "defaultregion"),
                configuration: config,
                azureProxy: GetMockAzureProxy(azureProxyReturn),
                batchQuotaProvider: GetMockQuotaProvider(azureProxyReturn),
                batchSkuInformationProvider: GetMockSkuInfoProvider(azureProxyReturn),
                allowedVmSizesServiceSetup: GetMockAllowedVms(config));
        }

        private static async Task<BatchPool> AddPool(BatchScheduler batchScheduler)
<<<<<<< HEAD
            => (BatchPool)await batchScheduler.GetOrAddPoolAsync("key1", false, (id, ct) => ValueTask.FromResult<Pool>(new(name: id, displayName: "display1", vmSize: "vmSize1")), CancellationToken.None);
=======
            => (BatchPool)await batchScheduler.GetOrAddPoolAsync("key1", false, (id, cancellationToken) => ValueTask.FromResult<Pool>(new(name: id, displayName: "display1", vmSize: "vmSize1")), System.Threading.CancellationToken.None);
>>>>>>> 3c2d8b20

        private struct BatchJobAndTaskStates
        {
            public static AzureBatchJobAndTaskState TaskActive => new() { JobState = JobState.Active, TaskState = TaskState.Active };
            public static AzureBatchJobAndTaskState TaskPreparing => new() { JobState = JobState.Active, TaskState = TaskState.Preparing };
            public static AzureBatchJobAndTaskState TaskRunning => new() { JobState = JobState.Active, TaskState = TaskState.Running };
            public static AzureBatchJobAndTaskState TaskCompletedSuccessfully => new() { JobState = JobState.Completed, TaskState = TaskState.Completed, TaskExitCode = 0 };
            public static AzureBatchJobAndTaskState TaskFailed => new() { JobState = JobState.Completed, TaskState = TaskState.Completed, TaskExitCode = -1 };
            public static AzureBatchJobAndTaskState JobNotFound => new() { JobState = null };
            public static AzureBatchJobAndTaskState TaskNotFound => new() { JobState = JobState.Active, TaskState = null };
            public static AzureBatchJobAndTaskState MoreThanOneJobFound => new() { MoreThanOneActiveJobOrTaskFound = true };
            public static AzureBatchJobAndTaskState NodeAllocationFailed => new() { JobState = JobState.Active, NodeAllocationFailed = true };
            public static AzureBatchJobAndTaskState NodePreempted => new() { JobState = JobState.Active, NodeState = ComputeNodeState.Preempted };
            public static AzureBatchJobAndTaskState NodeDiskFull => new() { JobState = JobState.Active, NodeErrorCode = "DiskFull" };
            public static AzureBatchJobAndTaskState ActiveJobWithMissingAutoPool => new() { ActiveJobWithMissingAutoPool = true };
            public static AzureBatchJobAndTaskState ImageDownloadFailed => new() { JobState = JobState.Active, NodeErrorCode = "ContainerInvalidImage" };
        }

        private class AzureProxyReturnValues
        {
            internal Func<AzureBatchPoolAllocationState> AzureProxyGetFullAllocationState { get; set; }
            internal Action<string, System.Threading.CancellationToken> AzureProxyDeleteBatchPoolIfExists { get; set; }
            internal Action<string, System.Threading.CancellationToken> AzureProxyDeleteBatchPool { get; set; }
            internal Func<string, ODATADetailLevel, IAsyncEnumerable<CloudTask>> AzureProxyListTasks { get; set; } = (jobId, detail) => AsyncEnumerable.Empty<CloudTask>();
            public Dictionary<string, StorageAccountInfo> StorageAccountInfos { get; set; }
            public ContainerRegistryInfo ContainerRegistryInfo { get; set; }
            public List<VirtualMachineInformation> VmSizesAndPrices { get; set; }
            public AzureBatchAccountQuotas BatchQuotas { get; set; }
            public IEnumerable<AzureBatchNodeCount> ActiveNodeCountByVmSize { get; set; }
            public int ActiveJobCount { get; set; }
            public int ActivePoolCount { get; set; }
            public AzureBatchJobAndTaskState BatchJobAndTaskState { get; set; }
            public string NextBatchJobId { get; set; }
            public string StorageAccountKey { get; set; }
            public string DownloadedBlobContent { get; set; }
            public bool LocalFileExists { get; set; }

            public static AzureProxyReturnValues Defaults => new()
            {
                AzureProxyGetFullAllocationState = () => new(DateTime.UtcNow, true, 0, 0, 0, 0) { AllocationState = Microsoft.Azure.Batch.Common.AllocationState.Steady },
                AzureProxyDeleteBatchPoolIfExists = (poolId, cancellationToken) => { },
                AzureProxyDeleteBatchPool = (poolId, cancellationToken) => { },
                StorageAccountInfos = new() {
                    { "defaultstorageaccount", new() { Name = "defaultstorageaccount", Id = "Id", BlobEndpoint = "https://defaultstorageaccount.blob.core.windows.net/", SubscriptionId = "SubId" } },
                    { "storageaccount1", new() { Name = "storageaccount1", Id = "Id", BlobEndpoint = "https://storageaccount1.blob.core.windows.net/", SubscriptionId = "SubId" } }
                },
                ContainerRegistryInfo = new() { RegistryServer = "registryServer1.io", Username = "default", Password = "placeholder" },
                VmSizesAndPrices = new() {
                    new() { VmSize = "VmSizeLowPri1", VmFamily = "VmFamily1", LowPriority = true, VCpusAvailable = 1, MemoryInGiB = 4, ResourceDiskSizeInGiB = 20, PricePerHour = 1 },
                    new() { VmSize = "VmSizeLowPri2", VmFamily = "VmFamily2", LowPriority = true, VCpusAvailable = 2, MemoryInGiB = 8, ResourceDiskSizeInGiB = 40, PricePerHour = 2 },
                    new() { VmSize = "VmSizeDedicated1", VmFamily = "VmFamily1", LowPriority = false, VCpusAvailable = 1, MemoryInGiB = 4, ResourceDiskSizeInGiB = 20, PricePerHour = 11 },
                    new() { VmSize = "VmSizeDedicated2", VmFamily = "VmFamily2", LowPriority = false, VCpusAvailable = 2, MemoryInGiB = 8, ResourceDiskSizeInGiB = 40, PricePerHour = 22 }
                },
                BatchQuotas = new() { ActiveJobAndJobScheduleQuota = 1, PoolQuota = 1, DedicatedCoreQuota = 5, LowPriorityCoreQuota = 10, DedicatedCoreQuotaPerVMFamily = new List<VirtualMachineFamilyCoreQuota>() },
                ActiveNodeCountByVmSize = new List<AzureBatchNodeCount>(),
                ActiveJobCount = 0,
                ActivePoolCount = 0,
                BatchJobAndTaskState = BatchJobAndTaskStates.JobNotFound,
                NextBatchJobId = "JobId-1",
                StorageAccountKey = "Key1",
                DownloadedBlobContent = string.Empty,
                LocalFileExists = true
            };

            public static AzureProxyReturnValues DefaultsPerVMFamilyEnforced => DefaultsPerVMFamilyEnforcedImpl();

            private static AzureProxyReturnValues DefaultsPerVMFamilyEnforcedImpl()
            {
                var proxy = Defaults;
                proxy.VmSizesAndPrices.Add(new() { VmSize = "VmSize3", VmFamily = "VmFamily3", LowPriority = false, VCpusAvailable = 4, MemoryInGiB = 12, ResourceDiskSizeInGiB = 80, PricePerHour = 33 });
                proxy.BatchQuotas = new()
                {
                    DedicatedCoreQuotaPerVMFamilyEnforced = true,
                    DedicatedCoreQuotaPerVMFamily = new VirtualMachineFamilyCoreQuota[] { new("VmFamily1", proxy.BatchQuotas.DedicatedCoreQuota), new("VmFamily2", 0), new("VmFamily3", 4) },
                    DedicatedCoreQuota = proxy.BatchQuotas.DedicatedCoreQuota,
                    ActiveJobAndJobScheduleQuota = proxy.BatchQuotas.ActiveJobAndJobScheduleQuota,
                    LowPriorityCoreQuota = proxy.BatchQuotas.LowPriorityCoreQuota,
                    PoolQuota = proxy.BatchQuotas.PoolQuota
                };
                return proxy;
            }

            private readonly Dictionary<string, IList<Microsoft.Azure.Batch.MetadataItem>> poolMetadata = new();

            internal void AzureProxyDeleteBatchPoolIfExistsImpl(string poolId, System.Threading.CancellationToken cancellationToken)
            {
                _ = poolMetadata.Remove(poolId);
                AzureProxyDeleteBatchPoolIfExists(poolId, cancellationToken);
            }

            internal void AzureProxyDeleteBatchPoolImpl(string poolId, System.Threading.CancellationToken cancellationToken)
            {
                _ = poolMetadata.Remove(poolId);
                AzureProxyDeleteBatchPool(poolId, cancellationToken);
            }

            internal PoolInformation CreateBatchPoolImpl(Pool pool)
            {
                var poolId = pool.Name;

                poolMetadata.Add(poolId, pool.Metadata?.Select(Convert).ToList());
                return new() { PoolId = poolId };

                static Microsoft.Azure.Batch.MetadataItem Convert(Microsoft.Azure.Management.Batch.Models.MetadataItem item)
                    => new(item.Name, item.Value);
            }

            internal CloudPool GetBatchPoolImpl(string poolId)
            {
                if (!poolMetadata.TryGetValue(poolId, out var items))
                {
                    items = null;
                }

                return BatchPoolTests.GeneratePool(poolId, metadata: items);
            }
        }

        private class TestBatchQuotaVerifierQuotaMaxedOut : TestBatchQuotaVerifierBase
        {
            public TestBatchQuotaVerifierQuotaMaxedOut(IBatchQuotaProvider batchQuotaProvider) : base(batchQuotaProvider) { }

<<<<<<< HEAD
            public override Task CheckBatchAccountQuotasAsync(VirtualMachineInformation _1, bool _2, bool _3, CancellationToken _4)
=======
            public override Task CheckBatchAccountQuotasAsync(VirtualMachineInformation _1, bool _2, bool _3, System.Threading.CancellationToken cancellationToken)
>>>>>>> 3c2d8b20
                => throw new AzureBatchQuotaMaxedOutException("Test AzureBatchQuotaMaxedOutException");
        }

        private class TestBatchQuotaVerifierLowQuota : TestBatchQuotaVerifierBase
        {
            public TestBatchQuotaVerifierLowQuota(IBatchQuotaProvider batchQuotaProvider) : base(batchQuotaProvider) { }

<<<<<<< HEAD
            public override Task CheckBatchAccountQuotasAsync(VirtualMachineInformation _1, bool _2, bool _3, CancellationToken _4)
=======
            public override Task CheckBatchAccountQuotasAsync(VirtualMachineInformation _1, bool _2, bool _3, System.Threading.CancellationToken cancellationToken)
>>>>>>> 3c2d8b20
                => throw new AzureBatchLowQuotaException("Test AzureBatchLowQuotaException");
        }

        private abstract class TestBatchQuotaVerifierBase : IBatchQuotaVerifier
        {
            private readonly IBatchQuotaProvider batchQuotaProvider;

            protected TestBatchQuotaVerifierBase(IBatchQuotaProvider batchQuotaProvider)
                => this.batchQuotaProvider = batchQuotaProvider;

<<<<<<< HEAD
            public abstract Task CheckBatchAccountQuotasAsync(VirtualMachineInformation virtualMachineInformation, bool needPoolOrJobQuotaCheck, bool needCoresUtilizationQuotaCheck, CancellationToken cancellationToken);
=======
            public abstract Task CheckBatchAccountQuotasAsync(VirtualMachineInformation virtualMachineInformation, bool needPoolOrJobQuotaCheck, bool needCoresUtilizationQuotaCheck, System.Threading.CancellationToken cancellationToken);
>>>>>>> 3c2d8b20

            public IBatchQuotaProvider GetBatchQuotaProvider()
                => batchQuotaProvider;
        }

        private class FileToDownload
        {
            public string StorageUrl { get; set; }
            public string LocalPath { get; set; }
        }
    }
}<|MERGE_RESOLUTION|>--- conflicted
+++ resolved
@@ -40,11 +40,7 @@
             Assert.IsTrue(batchScheduler.RemovePoolFromList(pool));
             Assert.AreEqual(0, batchScheduler.GetPoolGroupKeys().Count());
 
-<<<<<<< HEAD
-            pool = (BatchPool)await batchScheduler.GetOrAddPoolAsync(key, false, (id, ct) => ValueTask.FromResult(new Pool(name: id)), CancellationToken.None);
-=======
             pool = (BatchPool)await batchScheduler.GetOrAddPoolAsync(key, false, (id, cancellationToken) => ValueTask.FromResult(new Pool(name: id)), System.Threading.CancellationToken.None);
->>>>>>> 3c2d8b20
 
             Assert.IsNotNull(pool);
             Assert.AreEqual(1, batchScheduler.GetPoolGroupKeys().Count());
@@ -62,26 +58,16 @@
             var keyCount = batchScheduler.GetPoolGroupKeys().Count();
             var key = batchScheduler.GetPoolGroupKeys().First();
             var count = batchScheduler.GetPools().Count();
-<<<<<<< HEAD
-            serviceProvider.AzureProxy.Verify(mock => mock.CreateBatchPoolAsync(It.IsAny<Pool>(), It.IsAny<bool>(), It.IsAny<CancellationToken>()), Times.Once);
-
-            var pool = await batchScheduler.GetOrAddPoolAsync(key, false, (id, ct) => ValueTask.FromResult(new Pool(name: id)), CancellationToken.None);
-=======
             serviceProvider.AzureProxy.Verify(mock => mock.CreateBatchPoolAsync(It.IsAny<Pool>(), It.IsAny<bool>(), It.IsAny<System.Threading.CancellationToken>()), Times.Once);
 
             var pool = await batchScheduler.GetOrAddPoolAsync(key, false, (id, cancellationToken) => ValueTask.FromResult(new Pool(name: id)), System.Threading.CancellationToken.None);
->>>>>>> 3c2d8b20
             await pool.ServicePoolAsync();
 
             Assert.AreEqual(batchScheduler.GetPools().Count(), count);
             Assert.AreEqual(batchScheduler.GetPoolGroupKeys().Count(), keyCount);
             //Assert.AreSame(info, pool);
             Assert.AreEqual(info.Pool.PoolId, pool.Pool.PoolId);
-<<<<<<< HEAD
-            serviceProvider.AzureProxy.Verify(mock => mock.CreateBatchPoolAsync(It.IsAny<Pool>(), It.IsAny<bool>(), It.IsAny<CancellationToken>()), Times.Once);
-=======
             serviceProvider.AzureProxy.Verify(mock => mock.CreateBatchPoolAsync(It.IsAny<Pool>(), It.IsAny<bool>(), It.IsAny<System.Threading.CancellationToken>()), Times.Once);
->>>>>>> 3c2d8b20
         }
 
         [TestCategory("Batch Pools")]
@@ -97,11 +83,7 @@
             var key = batchScheduler.GetPoolGroupKeys().First();
             var count = batchScheduler.GetPools().Count();
 
-<<<<<<< HEAD
-            var pool = await batchScheduler.GetOrAddPoolAsync(key, false, (id, ct) => ValueTask.FromResult(new Pool(name: id)), CancellationToken.None);
-=======
             var pool = await batchScheduler.GetOrAddPoolAsync(key, false, (id, cancellationToken) => ValueTask.FromResult(new Pool(name: id)), System.Threading.CancellationToken.None);
->>>>>>> 3c2d8b20
             await pool.ServicePoolAsync();
 
             Assert.AreNotEqual(batchScheduler.GetPools().Count(), count);
@@ -263,11 +245,7 @@
                 GetMockAllowedVms(config));
             var batchScheduler = serviceProvider.GetT();
 
-<<<<<<< HEAD
-            var size = await ((BatchScheduler)batchScheduler).GetVmSizeAsync(task, CancellationToken.None);
-=======
             var size = await ((BatchScheduler)batchScheduler).GetVmSizeAsync(task, System.Threading.CancellationToken.None);
->>>>>>> 3c2d8b20
             Assert.AreEqual(vmSize, size.VmSize);
         }
 
@@ -410,13 +388,8 @@
             return AddBatchTaskHandlesExceptions(TesState.QUEUEDEnum, Arranger, Validator);
 
             (Action<IServiceCollection>, Action<Mock<IAzureProxy>>) Arranger(AzureProxyReturnValues _1)
-<<<<<<< HEAD
-                => (default, azureProxy => azureProxy.Setup(b => b.CreateBatchJobAsync(It.IsAny<PoolInformation>(), It.IsAny<CancellationToken>()))
-                    .Callback<PoolInformation, CancellationToken>((_1, _2)
-=======
                 => (default, azureProxy => azureProxy.Setup(b => b.CreateBatchJobAsync(It.IsAny<PoolInformation>(), It.IsAny<System.Threading.CancellationToken>()))
                     .Callback<PoolInformation, System.Threading.CancellationToken>((poolInfo, cancellationToken)
->>>>>>> 3c2d8b20
                         => throw new Microsoft.Rest.Azure.CloudException("No job for you.") { Body = new() { Code = BatchErrorCodeStrings.OperationTimedOut } }));
 
             void Validator(TesTask _1, IEnumerable<(LogLevel logLevel, Exception exception)> logs)
@@ -435,15 +408,9 @@
             return AddBatchTaskHandlesExceptions(TesState.QUEUEDEnum, Arranger, Validator);
 
             (Action<IServiceCollection>, Action<Mock<IAzureProxy>>) Arranger(AzureProxyReturnValues _1)
-<<<<<<< HEAD
-                => (default, azureProxy => azureProxy.Setup(b => b.CreateBatchPoolAsync(It.IsAny<Pool>(), It.IsAny<bool>(), It.IsAny<CancellationToken>()))
-                    .Callback<Pool, bool, CancellationToken>((_1, _2, _3)
+                => (default, azureProxy => azureProxy.Setup(b => b.CreateBatchPoolAsync(It.IsAny<Pool>(), It.IsAny<bool>(), It.IsAny<System.Threading.CancellationToken>()))
+                    .Callback<Pool, bool, System.Threading.CancellationToken>((_1, _2, _3)
                         => throw new Microsoft.Rest.Azure.CloudException("No pool for you.") { Body = new() { Code = BatchErrorCodeStrings.OperationTimedOut } }));
-=======
-                => (default, azureProxy => azureProxy.Setup(b => b.CreateBatchPoolAsync(It.IsAny<Pool>(), It.IsAny<bool>(), It.IsAny<System.Threading.CancellationToken>()))
-                    .Callback<Pool, bool, System.Threading.CancellationToken>((poolInfo, isPreemptible, cancellationToken)
-                        => throw new Microsoft.Rest.Azure.CloudException("No job for you.") { Body = new() { Code = BatchErrorCodeStrings.OperationTimedOut } }));
->>>>>>> 3c2d8b20
 
             void Validator(TesTask _1, IEnumerable<(LogLevel logLevel, Exception exception)> logs)
             {
@@ -518,13 +485,8 @@
             return AddBatchTaskHandlesExceptions(TesState.SYSTEMERROREnum, Arranger, Validator);
 
             (Action<IServiceCollection>, Action<Mock<IAzureProxy>>) Arranger(AzureProxyReturnValues _1)
-<<<<<<< HEAD
-                => (default, azureProxy => azureProxy.Setup(b => b.CreateBatchPoolAsync(It.IsAny<Pool>(), It.IsAny<bool>(), It.IsAny<CancellationToken>()))
-                    .Callback<Pool, bool, CancellationToken>((_1, _2, _3)
-=======
                 => (default, azureProxy => azureProxy.Setup(b => b.CreateBatchPoolAsync(It.IsAny<Pool>(), It.IsAny<bool>(), It.IsAny<System.Threading.CancellationToken>()))
                     .Callback<Pool, bool, System.Threading.CancellationToken>((poolInfo, isPreemptible, cancellationToken)
->>>>>>> 3c2d8b20
                         => throw new TesException("TestFailureReason")));
 
             void Validator(TesTask _1, IEnumerable<(LogLevel logLevel, Exception exception)> logs)
@@ -543,13 +505,8 @@
             return AddBatchTaskHandlesExceptions(TesState.SYSTEMERROREnum, Arranger, Validator);
 
             (Action<IServiceCollection>, Action<Mock<IAzureProxy>>) Arranger(AzureProxyReturnValues _1)
-<<<<<<< HEAD
-                => (default, azureProxy => azureProxy.Setup(b => b.AddBatchTaskAsync(It.IsAny<string>(), It.IsAny<CloudTask>(), It.IsAny<PoolInformation>(), It.IsAny<CancellationToken>()))
-                    .Callback<string, CloudTask, PoolInformation, CancellationToken>((_1, _2, _3, _4)
-=======
                 => (default, azureProxy => azureProxy.Setup(b => b.AddBatchTaskAsync(It.IsAny<string>(), It.IsAny<CloudTask>(), It.IsAny<PoolInformation>(), It.IsAny<System.Threading.CancellationToken>()))
-                    .Callback<string, CloudTask, PoolInformation, System.Threading.CancellationToken>((tesTaskId, cloudTask, poolInfo, cancellationToken)
->>>>>>> 3c2d8b20
+                    .Callback<string, CloudTask, PoolInformation, System.Threading.CancellationToken>((_1, _2, _3, _4)
                         => throw typeof(BatchClientException)
                                 .GetConstructor(System.Reflection.BindingFlags.NonPublic | System.Reflection.BindingFlags.Instance,
                                     new[] { typeof(string), typeof(Exception) })
@@ -571,13 +528,8 @@
             return AddBatchTaskHandlesExceptions(TesState.QUEUEDEnum, Arranger, Validator);
 
             (Action<IServiceCollection>, Action<Mock<IAzureProxy>>) Arranger(AzureProxyReturnValues _1)
-<<<<<<< HEAD
-                => (default, azureProxy => azureProxy.Setup(b => b.CreateBatchJobAsync(It.IsAny<PoolInformation>(), It.IsAny<CancellationToken>()))
-                    .Callback<PoolInformation, CancellationToken>((_1, _2)
-=======
                 => (default, azureProxy => azureProxy.Setup(b => b.CreateBatchJobAsync(It.IsAny<PoolInformation>(), It.IsAny<System.Threading.CancellationToken>()))
                     .Callback<PoolInformation, System.Threading.CancellationToken>((poolInfo, cancellationToken)
->>>>>>> 3c2d8b20
                         => throw new BatchException(
                             new Mock<RequestInformation>().Object,
                             default,
@@ -598,13 +550,8 @@
             return AddBatchTaskHandlesExceptions(TesState.QUEUEDEnum, Arranger, Validator);
 
             (Action<IServiceCollection>, Action<Mock<IAzureProxy>>) Arranger(AzureProxyReturnValues _1)
-<<<<<<< HEAD
-                => (default, azureProxy => azureProxy.Setup(b => b.CreateBatchPoolAsync(It.IsAny<Pool>(), It.IsAny<bool>(), It.IsAny<CancellationToken>()))
-                    .Callback<Pool, bool, CancellationToken>((_1, _2, _3)
-=======
                 => (default, azureProxy => azureProxy.Setup(b => b.CreateBatchPoolAsync(It.IsAny<Pool>(), It.IsAny<bool>(), It.IsAny<System.Threading.CancellationToken>()))
                     .Callback<Pool, bool, System.Threading.CancellationToken>((poolInfo, isPreemptible, cancellationToken)
->>>>>>> 3c2d8b20
                         => throw new BatchException(
                             new Mock<RequestInformation>().Object,
                             default,
@@ -625,13 +572,8 @@
             return AddBatchTaskHandlesExceptions(TesState.QUEUEDEnum, Arranger, Validator);
 
             (Action<IServiceCollection>, Action<Mock<IAzureProxy>>) Arranger(AzureProxyReturnValues _1)
-<<<<<<< HEAD
-                => (default, azureProxy => azureProxy.Setup(b => b.CreateBatchPoolAsync(It.IsAny<Pool>(), It.IsAny<bool>(), It.IsAny<CancellationToken>()))
-                    .Callback<Pool, bool, CancellationToken>((_1, _2, _3)
-=======
                 => (default, azureProxy => azureProxy.Setup(b => b.CreateBatchPoolAsync(It.IsAny<Pool>(), It.IsAny<bool>(), It.IsAny<System.Threading.CancellationToken>()))
                     .Callback<Pool, bool, System.Threading.CancellationToken>((poolInfo, isPreemptible, cancellationToken)
->>>>>>> 3c2d8b20
                         => throw new Microsoft.Rest.Azure.CloudException() { Body = new() { Code = "AutoPoolCreationFailedWithQuotaReached", Message = "No autopool for you." } }));
 
             void Validator(TesTask task, IEnumerable<(LogLevel logLevel, Exception exception)> logs)
@@ -648,11 +590,7 @@
         {
             var exceptionMsg = "Successful Test";
             var batchQuotaProvider = new Mock<IBatchQuotaProvider>();
-<<<<<<< HEAD
-            batchQuotaProvider.Setup(p => p.GetVmCoreQuotaAsync(It.IsAny<bool>(), It.IsAny<CancellationToken>())).Callback<bool, CancellationToken>((_1, _2) => throw new InvalidOperationException(exceptionMsg));
-=======
             batchQuotaProvider.Setup(p => p.GetVmCoreQuotaAsync(It.IsAny<bool>(), It.IsAny<System.Threading.CancellationToken>())).Callback<bool, System.Threading.CancellationToken>((lowPriority, _1) => throw new InvalidOperationException(exceptionMsg));
->>>>>>> 3c2d8b20
             return AddBatchTaskHandlesExceptions(TesState.SYSTEMERROREnum, Arranger, Validator);
 
             (Action<IServiceCollection>, Action<Mock<IAzureProxy>>) Arranger(AzureProxyReturnValues _1)
@@ -684,11 +622,7 @@
                 GetMockAllowedVms(config));
             var batchScheduler = serviceProvider.GetT();
 
-<<<<<<< HEAD
-            _ = await batchScheduler.ProcessTesTasksAsync(Enumerable.Empty<TesTask>().Append(tesTask)).FirstAsync();
-=======
-            await batchScheduler.ProcessTesTaskAsync(tesTask, System.Threading.CancellationToken.None);
->>>>>>> 3c2d8b20
+            _ = await batchScheduler.ProcessTesTasksAsync(Enumerable.Empty<TesTask>().Append(tesTask), System.Threading.CancellationToken.None).FirstAsync();
 
             var createBatchPoolAsyncInvocation = serviceProvider.AzureProxy.Invocations.FirstOrDefault(i => i.Method.Name == nameof(IAzureProxy.CreateBatchPoolAsync));
             var addBatchTaskAsyncInvocation = serviceProvider.AzureProxy.Invocations.FirstOrDefault(i => i.Method.Name == nameof(IAzureProxy.AddBatchTaskAsync));
@@ -1439,11 +1373,7 @@
                 additionalActions: additionalActions);
             var batchScheduler = serviceProvider.GetT();
 
-<<<<<<< HEAD
-            _ = await batchScheduler.ProcessTesTasksAsync(Enumerable.Empty<TesTask>().Append(tesTask)).FirstAsync();
-=======
-            await batchScheduler.ProcessTesTaskAsync(tesTask, System.Threading.CancellationToken.None);
->>>>>>> 3c2d8b20
+            _ = await batchScheduler.ProcessTesTasksAsync(Enumerable.Empty<TesTask>().Append(tesTask), System.Threading.CancellationToken.None).FirstAsync();
 
             var createBatchPoolAsyncInvocation = serviceProvider.AzureProxy.Invocations.FirstOrDefault(i => i.Method.Name == nameof(IAzureProxy.CreateBatchPoolAsync));
             var createAutoPoolBatchJobAsyncInvocation = serviceProvider.AzureProxy.Invocations.FirstOrDefault(i => i.Method.Name == nameof(IAzureProxy.CreateAutoPoolModeBatchJobAsync));
@@ -1473,11 +1403,7 @@
 
         private static Action<Mock<IBatchSkuInformationProvider>> GetMockSkuInfoProvider(AzureProxyReturnValues azureProxyReturnValues)
             => new(proxy =>
-<<<<<<< HEAD
-                proxy.Setup(p => p.GetVmSizesAndPricesAsync(It.IsAny<string>(), It.IsAny<CancellationToken>()))
-=======
                 proxy.Setup(p => p.GetVmSizesAndPricesAsync(It.IsAny<string>(), It.IsAny<System.Threading.CancellationToken>()))
->>>>>>> 3c2d8b20
                     .ReturnsAsync(azureProxyReturnValues.VmSizesAndPrices));
 
         private static Action<Mock<IBatchQuotaProvider>> GetMockQuotaProvider(AzureProxyReturnValues azureProxyReturnValues)
@@ -1487,22 +1413,14 @@
                 var vmFamilyQuota = batchQuotas.DedicatedCoreQuotaPerVMFamily?.FirstOrDefault(v => string.Equals(v.Name, "VmFamily1", StringComparison.InvariantCultureIgnoreCase))?.CoreQuota ?? 0;
 
                 quotaProvider.Setup(p =>
-<<<<<<< HEAD
-                        p.GetQuotaForRequirementAsync(It.IsAny<string>(), It.Is<bool>(p => p == false), It.IsAny<int?>(), It.IsAny<CancellationToken>()))
-=======
                         p.GetQuotaForRequirementAsync(It.IsAny<string>(), It.Is<bool>(p => p == false), It.IsAny<int?>(), It.IsAny<System.Threading.CancellationToken>()))
->>>>>>> 3c2d8b20
                     .ReturnsAsync(() => new BatchVmFamilyQuotas(batchQuotas.DedicatedCoreQuota,
                         vmFamilyQuota,
                         batchQuotas.PoolQuota,
                         batchQuotas.ActiveJobAndJobScheduleQuota,
                         batchQuotas.DedicatedCoreQuotaPerVMFamilyEnforced, "VmSize1"));
                 quotaProvider.Setup(p =>
-<<<<<<< HEAD
-                        p.GetQuotaForRequirementAsync(It.IsAny<string>(), It.Is<bool>(p => p == true), It.IsAny<int?>(), It.IsAny<CancellationToken>()))
-=======
                         p.GetQuotaForRequirementAsync(It.IsAny<string>(), It.Is<bool>(p => p == true), It.IsAny<int?>(), It.IsAny<System.Threading.CancellationToken>()))
->>>>>>> 3c2d8b20
                     .ReturnsAsync(() => new BatchVmFamilyQuotas(batchQuotas.LowPriorityCoreQuota,
                         vmFamilyQuota,
                         batchQuotas.PoolQuota,
@@ -1510,22 +1428,14 @@
                         batchQuotas.DedicatedCoreQuotaPerVMFamilyEnforced, "VmSize1"));
 
                 quotaProvider.Setup(p =>
-<<<<<<< HEAD
-                        p.GetVmCoreQuotaAsync(It.Is<bool>(l => l == true), It.IsAny<CancellationToken>()))
-=======
                         p.GetVmCoreQuotaAsync(It.Is<bool>(l => l == true), It.IsAny<System.Threading.CancellationToken>()))
->>>>>>> 3c2d8b20
                     .ReturnsAsync(new BatchVmCoreQuota(batchQuotas.LowPriorityCoreQuota,
                         true,
                         batchQuotas.DedicatedCoreQuotaPerVMFamilyEnforced,
                         batchQuotas.DedicatedCoreQuotaPerVMFamily?.Select(v => new BatchVmCoresPerFamily(v.Name, v.CoreQuota)).ToList(),
                         new(batchQuotas.ActiveJobAndJobScheduleQuota, batchQuotas.PoolQuota, batchQuotas.DedicatedCoreQuota, batchQuotas.LowPriorityCoreQuota)));
                 quotaProvider.Setup(p =>
-<<<<<<< HEAD
-                        p.GetVmCoreQuotaAsync(It.Is<bool>(l => l == false), It.IsAny<CancellationToken>()))
-=======
                         p.GetVmCoreQuotaAsync(It.Is<bool>(l => l == false), It.IsAny<System.Threading.CancellationToken>()))
->>>>>>> 3c2d8b20
                     .ReturnsAsync(new BatchVmCoreQuota(batchQuotas.DedicatedCoreQuota,
                         false,
                         batchQuotas.DedicatedCoreQuotaPerVMFamilyEnforced,
@@ -1571,11 +1481,7 @@
             AzureProxyReturnValues azureProxyReturnValues)
             => containerRegistryProvider =>
             {
-<<<<<<< HEAD
-                containerRegistryProvider.Setup(p => p.GetContainerRegistryInfoAsync("registryServer1.io/imageName1:tag1", It.IsAny<CancellationToken>()))
-=======
                 containerRegistryProvider.Setup(p => p.GetContainerRegistryInfoAsync("registryServer1.io/imageName1:tag1", It.IsAny<System.Threading.CancellationToken>()))
->>>>>>> 3c2d8b20
                     .Returns(Task.FromResult(azureProxyReturnValues.ContainerRegistryInfo));
             };
 
@@ -1585,27 +1491,12 @@
                 azureProxy.Setup(a => a.GetActivePoolsAsync(It.IsAny<string>()))
                     .Returns(AsyncEnumerable.Empty<CloudPool>());
 
-<<<<<<< HEAD
-                azureProxy.Setup(a => a.GetNextBatchJobIdAsync(It.IsAny<string>(), It.IsAny<CancellationToken>()))
+                azureProxy.Setup(a => a.GetNextBatchJobIdAsync(It.IsAny<string>(), It.IsAny<System.Threading.CancellationToken>()))
                     .Returns(Task.FromResult(azureProxyReturnValues.NextBatchJobId));
 
                 azureProxy.Setup(a => a.GetBatchJobAndTaskState(It.IsAny<TesTask>(), It.IsAny<bool>(), It.IsAny<BatchAccountState>()))
                     .Returns(azureProxyReturnValues.BatchJobAndTaskState);
 
-                azureProxy.Setup(a => a.GetStorageAccountInfoAsync("defaultstorageaccount", It.IsAny<CancellationToken>()))
-                    .Returns(Task.FromResult(azureProxyReturnValues.StorageAccountInfos["defaultstorageaccount"]));
-
-                azureProxy.Setup(a => a.GetStorageAccountInfoAsync("storageaccount1", It.IsAny<CancellationToken>()))
-                    .Returns(Task.FromResult(azureProxyReturnValues.StorageAccountInfos["storageaccount1"]));
-
-                azureProxy.Setup(a => a.GetStorageAccountKeyAsync(It.IsAny<StorageAccountInfo>(), It.IsAny<CancellationToken>()))
-=======
-                azureProxy.Setup(a => a.GetNextBatchJobIdAsync(It.IsAny<string>(), It.IsAny<System.Threading.CancellationToken>()))
-                    .Returns(Task.FromResult(azureProxyReturnValues.NextBatchJobId));
-
-                azureProxy.Setup(a => a.GetBatchJobAndTaskStateAsync(It.IsAny<TesTask>(), It.IsAny<bool>(), It.IsAny<System.Threading.CancellationToken>()))
-                    .Returns(Task.FromResult(azureProxyReturnValues.BatchJobAndTaskState));
-
                 azureProxy.Setup(a => a.GetStorageAccountInfoAsync("defaultstorageaccount", It.IsAny<System.Threading.CancellationToken>()))
                     .Returns(Task.FromResult(azureProxyReturnValues.StorageAccountInfos["defaultstorageaccount"]));
 
@@ -1613,7 +1504,6 @@
                     .Returns(Task.FromResult(azureProxyReturnValues.StorageAccountInfos["storageaccount1"]));
 
                 azureProxy.Setup(a => a.GetStorageAccountKeyAsync(It.IsAny<StorageAccountInfo>(), It.IsAny<System.Threading.CancellationToken>()))
->>>>>>> 3c2d8b20
                     .Returns(Task.FromResult(azureProxyReturnValues.StorageAccountKey));
 
                 azureProxy.Setup(a => a.GetBatchActiveNodeCountByVmSize())
@@ -1625,13 +1515,8 @@
                 azureProxy.Setup(a => a.GetBatchActivePoolCount())
                     .Returns(azureProxyReturnValues.ActivePoolCount);
 
-<<<<<<< HEAD
-                azureProxy.Setup(a => a.GetBatchPoolAsync(It.IsAny<string>(), It.IsAny<CancellationToken>(), It.IsAny<DetailLevel>()))
-                    .Returns((string id, CancellationToken _1, DetailLevel _2) => Task.FromResult(azureProxyReturnValues.GetBatchPoolImpl(id)));
-=======
                 azureProxy.Setup(a => a.GetBatchPoolAsync(It.IsAny<string>(), It.IsAny<System.Threading.CancellationToken>(), It.IsAny<DetailLevel>()))
                     .Returns((string id, System.Threading.CancellationToken cancellationToken, DetailLevel detailLevel) => Task.FromResult(azureProxyReturnValues.GetBatchPoolImpl(id)));
->>>>>>> 3c2d8b20
 
                 azureProxy.Setup(a => a.DownloadBlobAsync(It.IsAny<Uri>(), It.IsAny<System.Threading.CancellationToken>()))
                     .Returns(Task.FromResult(azureProxyReturnValues.DownloadedBlobContent));
@@ -1639,25 +1524,15 @@
                 azureProxy.Setup(a => a.LocalFileExists(It.IsAny<string>()))
                     .Returns(azureProxyReturnValues.LocalFileExists);
 
-<<<<<<< HEAD
-                azureProxy.Setup(a => a.CreateBatchPoolAsync(It.IsAny<Pool>(), It.IsAny<bool>(), It.IsAny<CancellationToken>()))
-                    .Returns((Pool p, bool _1, CancellationToken _2) => Task.FromResult(azureProxyReturnValues.CreateBatchPoolImpl(p)));
-=======
                 azureProxy.Setup(a => a.CreateBatchPoolAsync(It.IsAny<Pool>(), It.IsAny<bool>(), It.IsAny<System.Threading.CancellationToken>()))
                     .Returns((Pool p, bool _1, System.Threading.CancellationToken _2) => Task.FromResult(azureProxyReturnValues.CreateBatchPoolImpl(p)));
->>>>>>> 3c2d8b20
 
                 azureProxy.Setup(a => a.DeleteBatchPoolIfExistsAsync(It.IsAny<string>(), It.IsAny<System.Threading.CancellationToken>()))
                     .Callback<string, System.Threading.CancellationToken>((poolId, cancellationToken) => azureProxyReturnValues.AzureProxyDeleteBatchPoolIfExistsImpl(poolId, cancellationToken))
                     .Returns(Task.CompletedTask);
 
-<<<<<<< HEAD
-                azureProxy.Setup(a => a.GetFullAllocationStateAsync(It.IsAny<string>(), It.IsAny<CancellationToken>()))
-                    .Returns(() => Task.FromResult(azureProxyReturnValues.AzureProxyGetFullAllocationState?.Invoke() ?? new(null, null, null, null, null, null) { AllocationState = null }));
-=======
                 azureProxy.Setup(a => a.GetFullAllocationStateAsync(It.IsAny<string>(), It.IsAny<System.Threading.CancellationToken>()))
-                    .Returns(Task.FromResult(azureProxyReturnValues.AzureProxyGetFullAllocationState?.Invoke() ?? (null, null, null, null, null, null)));
->>>>>>> 3c2d8b20
+                    .Returns(() => Task.FromResult(azureProxyReturnValues.AzureProxyGetFullAllocationState?.Invoke() ?? new(null, null, null, null, null, null)));
 
                 azureProxy.Setup(a => a.ListComputeNodesAsync(It.IsAny<string>(), It.IsAny<DetailLevel>()))
                     .Returns(new Func<string, DetailLevel, IAsyncEnumerable<ComputeNode>>((string poolId, DetailLevel _1)
@@ -1716,11 +1591,7 @@
         }
 
         private static async Task<BatchPool> AddPool(BatchScheduler batchScheduler)
-<<<<<<< HEAD
-            => (BatchPool)await batchScheduler.GetOrAddPoolAsync("key1", false, (id, ct) => ValueTask.FromResult<Pool>(new(name: id, displayName: "display1", vmSize: "vmSize1")), CancellationToken.None);
-=======
             => (BatchPool)await batchScheduler.GetOrAddPoolAsync("key1", false, (id, cancellationToken) => ValueTask.FromResult<Pool>(new(name: id, displayName: "display1", vmSize: "vmSize1")), System.Threading.CancellationToken.None);
->>>>>>> 3c2d8b20
 
         private struct BatchJobAndTaskStates
         {
@@ -1741,7 +1612,7 @@
 
         private class AzureProxyReturnValues
         {
-            internal Func<AzureBatchPoolAllocationState> AzureProxyGetFullAllocationState { get; set; }
+            internal Func<AzureBatchPoolAllocationState> AzureProxyGetFullAllocationState { get; set; } = () => new(DateTime.UtcNow, true, 0, 0, 0, 0) { AllocationState = Microsoft.Azure.Batch.Common.AllocationState.Steady };
             internal Action<string, System.Threading.CancellationToken> AzureProxyDeleteBatchPoolIfExists { get; set; }
             internal Action<string, System.Threading.CancellationToken> AzureProxyDeleteBatchPool { get; set; }
             internal Func<string, ODATADetailLevel, IAsyncEnumerable<CloudTask>> AzureProxyListTasks { get; set; } = (jobId, detail) => AsyncEnumerable.Empty<CloudTask>();
@@ -1760,7 +1631,6 @@
 
             public static AzureProxyReturnValues Defaults => new()
             {
-                AzureProxyGetFullAllocationState = () => new(DateTime.UtcNow, true, 0, 0, 0, 0) { AllocationState = Microsoft.Azure.Batch.Common.AllocationState.Steady },
                 AzureProxyDeleteBatchPoolIfExists = (poolId, cancellationToken) => { },
                 AzureProxyDeleteBatchPool = (poolId, cancellationToken) => { },
                 StorageAccountInfos = new() {
@@ -1843,11 +1713,7 @@
         {
             public TestBatchQuotaVerifierQuotaMaxedOut(IBatchQuotaProvider batchQuotaProvider) : base(batchQuotaProvider) { }
 
-<<<<<<< HEAD
-            public override Task CheckBatchAccountQuotasAsync(VirtualMachineInformation _1, bool _2, bool _3, CancellationToken _4)
-=======
             public override Task CheckBatchAccountQuotasAsync(VirtualMachineInformation _1, bool _2, bool _3, System.Threading.CancellationToken cancellationToken)
->>>>>>> 3c2d8b20
                 => throw new AzureBatchQuotaMaxedOutException("Test AzureBatchQuotaMaxedOutException");
         }
 
@@ -1855,11 +1721,7 @@
         {
             public TestBatchQuotaVerifierLowQuota(IBatchQuotaProvider batchQuotaProvider) : base(batchQuotaProvider) { }
 
-<<<<<<< HEAD
-            public override Task CheckBatchAccountQuotasAsync(VirtualMachineInformation _1, bool _2, bool _3, CancellationToken _4)
-=======
             public override Task CheckBatchAccountQuotasAsync(VirtualMachineInformation _1, bool _2, bool _3, System.Threading.CancellationToken cancellationToken)
->>>>>>> 3c2d8b20
                 => throw new AzureBatchLowQuotaException("Test AzureBatchLowQuotaException");
         }
 
@@ -1870,11 +1732,7 @@
             protected TestBatchQuotaVerifierBase(IBatchQuotaProvider batchQuotaProvider)
                 => this.batchQuotaProvider = batchQuotaProvider;
 
-<<<<<<< HEAD
-            public abstract Task CheckBatchAccountQuotasAsync(VirtualMachineInformation virtualMachineInformation, bool needPoolOrJobQuotaCheck, bool needCoresUtilizationQuotaCheck, CancellationToken cancellationToken);
-=======
             public abstract Task CheckBatchAccountQuotasAsync(VirtualMachineInformation virtualMachineInformation, bool needPoolOrJobQuotaCheck, bool needCoresUtilizationQuotaCheck, System.Threading.CancellationToken cancellationToken);
->>>>>>> 3c2d8b20
 
             public IBatchQuotaProvider GetBatchQuotaProvider()
                 => batchQuotaProvider;
