--- conflicted
+++ resolved
@@ -118,14 +118,7 @@
                     terraApiStubData.ContainerResourceId, It.IsAny<SasTokenApiParameters>(), It.IsAny<System.Threading.CancellationToken>()))
                 .ReturnsAsync(terraApiStubData.GetWsmSasTokenApiResponse(responseBlobName));
 
-<<<<<<< HEAD
-           var url =  await terraStorageAccessProvider.GetMappedSasUrlFromWsmAsync("blobName", System.Threading.CancellationToken.None);
-           
-           Assert.IsNotNull(url);
-           var uri = new Uri(url);
-=======
-            var url = await terraStorageAccessProvider.GetMappedSasUrlFromWsmAsync("blobName");
->>>>>>> a2a40cbd
+            var url = await terraStorageAccessProvider.GetMappedSasUrlFromWsmAsync("blobName", System.Threading.CancellationToken.None);
 
             Assert.IsNotNull(url);
             var uri = new Uri(url);
